--- conflicted
+++ resolved
@@ -229,7 +229,6 @@
             return {"__status": 200, "Message": f"Task {task_id} updated successfully", "data": updated_task}
         except Exception as e:
             raise RuntimeError(f"Failed to update task {task_id}: {str(e)}")
-<<<<<<< HEAD
 
     # def get_task_by_id(self, task_id: int) -> Dict[str, Any]:
     #     """
@@ -239,9 +238,6 @@
     #     if not task:
     #         return {"__status": 404, "Message": f"Task with ID {task_id} not found"}
     #     return {"__status": 200, "data": task}
-=======
-    
->>>>>>> da3b64df
 
     def get_tasks_by_project(self, project_id: int) -> Dict[str, Any]:
         """
@@ -251,7 +247,6 @@
         if not tasks:
             return {"__status": 404, "Message": f"No tasks found for project ID {project_id}"}
         return {"__status": 200, "data": tasks}
-<<<<<<< HEAD
 
     def get_tasks_by_owner(self, owner_id: int) -> Dict[str, Any]:
         """
@@ -417,6 +412,4 @@
                 "__status": 200,
                 "Message": f"Successfully retrieved {len(subtask_details)} subtasks for parent task {parent_task_id}",
                 "data": response_data
-            }
-=======
->>>>>>> da3b64df
+            }