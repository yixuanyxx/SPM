--- conflicted
+++ resolved
@@ -229,16 +229,7 @@
             return {"__status": 200, "Message": f"Task {task_id} updated successfully", "data": updated_task}
         except Exception as e:
             raise RuntimeError(f"Failed to update task {task_id}: {str(e)}")
-
-<<<<<<< HEAD
-    def get_task_by_id(self, task_id: int) -> Dict[str, Any]:
-        """
-        Get a single task by its ID.
-        """
-        task = self.repo.get_task(task_id)
-        if not task:
-            return {"__status": 404, "Message": f"Task with ID {task_id} not found"}
-        return {"__status": 200, "data": task}
+    
 
     def get_tasks_by_project(self, project_id: int) -> Dict[str, Any]:
         """
@@ -248,10 +239,3 @@
         if not tasks:
             return {"__status": 404, "Message": f"No tasks found for project ID {project_id}"}
         return {"__status": 200, "data": tasks}
-=======
-    def get_task(self, task_id: int) -> Dict[str, Any]:
-        task = self.repo.get_task(task_id)
-        if not task:
-            raise ValueError(f"Task with ID {task_id} not found")
-        return task
->>>>>>> 895625f4
