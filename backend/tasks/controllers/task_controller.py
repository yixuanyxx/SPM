from flask import Blueprint, request, jsonify
from services.task_service import TaskService
from utils.parsing import parse_task_payload, parse_subtask_payload, parse_task_update_payload

task_bp = Blueprint("tasks", __name__)
service = TaskService()

@task_bp.route("/tasks/manager-task/create", methods=["POST"])
def manager_create_task():
    """
    Endpoint to create a task.

    Required fields:
    - owner_id: ID of the user creating the task
    - task_name: Name of the task  
    - description: Task description
    - type: Task type ("parent" or "subtask") - defaults to "parent"

    Optional fields:
    - due_date: Due date (various formats accepted)
    - status: Task status (Unassigned|Ongoing|Under Review|Completed)
    - project_id: Project ID
    - collaborators: List of user IDs or comma-separated string
    - parent_task: Parent task ID (for subtasks)
    - subtasks: List of subtask IDs
<<<<<<< HEAD
    - priority: Priority level (integer)
=======
    - attachment: PDF file to be uploaded
>>>>>>> 54527c21

    RETURNS:
    {
        "Message": "Task created! Task ID: <int>",
        "data": { ... task data ... },
        "Code": 201
    }

    RESPONSES:
        200: Task name already exists for this user
        201: Task successfully created
        400: Missing required fields or validation error
        500: Internal Server Error
    """
    try:
        data = request.form if request.form else (request.get_json(silent=True) or {})
        payload = parse_task_payload(data)

        file = request.files.get("attachment")
        if file:
            try:
                attachments = service.repo.upload_attachment(file)
                payload["attachments"] = attachments
            except Exception as e:
                raise Exception(f"Upload failed: {str(e)}")


        result = service.manager_create(payload)
        status = result.pop("__status", 201)
        result["Code"] = status
        return jsonify(result), status
    except ValueError as ve:
        return jsonify({"Message": str(ve), "Code": 400}), 400
    except Exception as e:
        return jsonify({"Message": str(e), "Code": 500}), 500

@task_bp.route("/tasks/staff-task/create", methods=["POST"])
def staff_create_task():
    """
    Endpoint to create a task for staff (automatically adds owner as collaborator).

    Required fields:
    - owner_id: ID of the user creating the task
    - task_name: Name of the task  
    - description: Task description

    Optional fields:
    - due_date: Due date (various formats accepted)
    - status: Task status (Unassigned|Ongoing|Under Review|Completed)
    - project_id: Project ID
    - collaborators: List of user IDs or comma-separated string
    - parent_task: Parent task ID (for subtasks)
    - subtasks: List of subtask IDs
    - type: Task type ("parent" or "subtask") - defaults to "parent"
<<<<<<< HEAD
    - priority: Priority level (integer)
=======
    - attachment: PDF file to be uploaded
>>>>>>> 54527c21

    Note: owner_id is automatically added to the collaborators list

    RETURNS:
    {
        "Message": "Task created! Task ID: <int>",
        "data": { ... task data ... },
        "Code": 201
    }

    RESPONSES:
        200: Task name already exists for this user
        201: Task successfully created
        400: Missing required fields or validation error
        500: Internal Server Error
    """
    try:
        data = request.form if request.form else (request.get_json(silent=True) or {})
        payload = parse_task_payload(data)

        file = request.files.get("attachment")
        if file:
            try:
                attachments = service.repo.upload_attachment(file)
                payload["attachments"] = attachments
            except Exception as e:
                raise Exception(f"Upload failed: {str(e)}")

        result = service.staff_create(payload)
        status = result.pop("__status", 201)
        result["Code"] = status
        return jsonify(result), status
    except ValueError as ve:
        return jsonify({"Message": str(ve), "Code": 400}), 400
    except Exception as e:
        return jsonify({"Message": str(e), "Code": 500}), 500

@task_bp.route("/tasks/manager-subtask/create", methods=["POST"])
def manager_create_subtask():
    """
    Endpoint to create a subtask.

    Required fields:
    - owner_id: ID of the user creating the subtask
    - task_name: Name of the subtask
    - description: Subtask description
    - parent_task: Parent task ID (REQUIRED for subtasks)

    Optional fields:
    - due_date: Due date (various formats accepted)
    - status: Task status (Unassigned|Ongoing|Under Review|Completed)
    - project_id: Project ID
    - collaborators: List of user IDs or comma-separated string

    Note: type is automatically set to "subtask"
    Note: The parent task's subtasks list will be automatically updated

    RETURNS:
    {
        "Message": "Subtask created! Task ID: <int>",
        "data": { ... task data ... },
        "Code": 201
    }

    RESPONSES:
        200: Subtask name already exists for this user
        201: Subtask successfully created
        400: Missing required fields or validation error
        500: Internal Server Error
    """
    try:
        data = request.form if request.form else (request.get_json(silent=True) or {})
        
        # Parse using the specialized subtask parser that requires parent_task
        payload = parse_subtask_payload(data)
        
        # Use the specialized subtask creation service
        result = service.manager_create_subtask(payload)
        status = result.pop("__status", 201)
        result["Code"] = status
        
        # Update message to indicate subtask
        if "Message" in result and "Task created!" in result["Message"]:
            result["Message"] = result["Message"].replace("Task created!", "Subtask created!")
        
        return jsonify(result), status
    except ValueError as ve:
        return jsonify({"Message": str(ve), "Code": 400}), 400
    except Exception as e:
        return jsonify({"Message": str(e), "Code": 500}), 500

@task_bp.route("/tasks/staff-subtask/create", methods=["POST"])
def staff_create_subtask():
    """
    Endpoint to create a subtask for staff (automatically adds owner as collaborator).

    Required fields:
    - owner_id: ID of the user creating the subtask
    - task_name: Name of the subtask
    - description: Subtask description
    - parent_task: Parent task ID (REQUIRED for subtasks)

    Optional fields:
    - due_date: Due date (various formats accepted)
    - status: Task status (Unassigned|Ongoing|Under Review|Completed)
    - project_id: Project ID
    - collaborators: List of user IDs or comma-separated string

    Note: type is automatically set to "subtask"
    Note: owner_id is automatically added to the collaborators list
    Note: The parent task's subtasks list will be automatically updated

    RETURNS:
    {
        "Message": "Subtask created! Task ID: <int>",
        "data": { ... task data ... },
        "Code": 201
    }

    RESPONSES:
        200: Subtask name already exists for this user
        201: Subtask successfully created
        400: Missing required fields or validation error
        500: Internal Server Error
    """
    try:
        data = request.form if request.form else (request.get_json(silent=True) or {})
        
        # Parse using the specialized subtask parser that requires parent_task
        payload = parse_subtask_payload(data)
        
        # Use the specialized staff subtask creation service
        result = service.staff_create_subtask(payload)
        status = result.pop("__status", 201)
        result["Code"] = status
        
        # Update message to indicate subtask
        if "Message" in result and "Task created!" in result["Message"]:
            result["Message"] = result["Message"].replace("Task created!", "Subtask created!")
        
        return jsonify(result), status
    except ValueError as ve:
        return jsonify({"Message": str(ve), "Code": 400}), 400
    except Exception as e:
        return jsonify({"Message": str(e), "Code": 500}), 500

@task_bp.route("/tasks/update", methods=["PUT", "PATCH"])
def update_task():
    """
    Endpoint to update an existing task.

    Required fields:
    - task_id: ID of the task to update

    Optional fields (any combination):
    - owner_id: ID of the task owner
    - task_name: Name of the task
    - description: Task description
    - due_date: Due date (various formats accepted)
    - status: Task status (Unassigned|Ongoing|Under Review|Completed)
    - project_id: Project ID
    - collaborators: List of user IDs or comma-separated string
    - parent_task: Parent task ID
    - subtasks: List of subtask IDs
    - type: Task type ("parent" or "subtask")
    - priority: Priority level (integer)

    RETURNS:
    {
        "Message": "Task <task_id> updated successfully",
        "data": { ... updated task data ... },
        "Code": 200
    }

    RESPONSES:
        200: Task successfully updated
        400: Missing task_id, no fields to update, or validation error
        404: Task not found
        500: Internal Server Error
    """
    try:
        data = request.form if request.form else (request.get_json(silent=True) or {})
        payload = parse_task_update_payload(data)
        result = service.update_task_by_id(payload)
        status = result.pop("__status", 200)
        result["Code"] = status
        return jsonify(result), status
    except ValueError as ve:
        return jsonify({"Message": str(ve), "Code": 400}), 400
    except Exception as e:
        return jsonify({"Message": str(e), "Code": 500}), 500

# get task by task_id
@task_bp.route("/tasks/<int:task_id>", methods=["GET"])
def get_task_by_id(task_id: int):
    try:
        task = service.get_task(task_id)
        if not task:
            return jsonify({"Message": f"Task ID {task_id} not found", "Code": 404}), 404
        return jsonify({"task": task, "Code": 200}), 200
    except Exception as e:
        return jsonify({"Message": str(e), "Code": 500}), 500
    

# get tasks by user_id (in owner_id or collaborators) with nested subtasks
@task_bp.route("/tasks/user-task/<int:user_id>", methods=["GET"])
def get_tasks_by_user(user_id: int):
    try:
        tasks = service.get_by_user(user_id)
        if not tasks:
            return jsonify({"Message": f"No tasks found for user ID {user_id}", "Code": 404}), 404
        return jsonify({"tasks": tasks, "Code": 200}), 200
    except Exception as e:
        return jsonify({"Message": str(e), "Code": 500}), 500


@task_bp.route("/tasks/project/<int:project_id>", methods=["GET"])
def get_tasks_by_project(project_id: int):
    """
    Get all tasks that belong to a specific project.
    
    Parameters:
    - project_id: ID of the project
    
    RETURNS:
    {
        "data": [ ... list of tasks ... ],
        "Code": 200
    }
    
    RESPONSES:
        200: Tasks found and returned
        404: No tasks found for this project
        500: Internal Server Error
    """
    try:
        result = service.get_tasks_by_project(project_id)
        status = result.pop("__status", 200)
        result["Code"] = status
        return jsonify(result), status
    except Exception as e:
        return jsonify({"Message": str(e), "Code": 500}), 500

@task_bp.route("/tasks/owner/<int:owner_id>", methods=["GET"])
def get_tasks_by_owner(owner_id: int):
    """
    Get all tasks that are owned by a specific user (by owner_id only).
    
    Parameters:
    - owner_id: ID of the user who owns the tasks
    
    RETURNS:
    {
        "data": [ ... list of tasks ... ],
        "Code": 200
    }
    
    RESPONSES:
        200: Tasks found and returned
        404: No tasks found for this owner
        500: Internal Server Error
    """
    try:
        result = service.get_tasks_by_owner(owner_id)
        status = result.pop("__status", 200)
        result["Code"] = status
        return jsonify(result), status
    except Exception as e:
        return jsonify({"Message": str(e), "Code": 500}), 500


# helper function to be used in assign task to project inside project microservice
@task_bp.route("/tasks/update-project/bulk", methods=["POST"])
def bulk_update_project_id():
    """
    Bulk update the project_id for multiple tasks.
    
    Required fields in JSON body:
    - task_ids: List of task IDs (integers) to update
    - project_id: The project ID (integer) to set for all tasks
    
    RETURNS:
    {
        "Message": "Successfully updated project_id to {project_id} for {count} tasks",
        "data": {
            "total_tasks": int,
            "successful_updates": int,
            "failed_updates": int,
            "updated_tasks": [ ... list of updated task objects ... ],
            "failed_details": [ ... list of failed updates with error details ... ] (only if failures)
        },
        "Code": 200
    }
    
    RESPONSES:
        200: All tasks successfully updated
        207: Partially successful (some tasks updated, some failed)
        400: Invalid input or all tasks failed to update
        500: Internal Server Error
    """
    try:
        data = request.get_json(silent=True) or {}
        
        # Validate required fields
        if "task_ids" not in data:
            return jsonify({"Message": "task_ids is required", "Code": 400}), 400
        
        if "project_id" not in data:
            return jsonify({"Message": "project_id is required", "Code": 400}), 400
        
        task_ids = data["task_ids"]
        project_id = data["project_id"]
        
        # Call service to perform bulk update
        result = service.bulk_update_project_id(task_ids, project_id)
        status = result.pop("__status", 200)
        result["Code"] = status
        
        return jsonify(result), status
        
    except Exception as e:
        return jsonify({"Message": str(e), "Code": 500}), 500

@task_bp.route("/tasks/<int:parent_task_id>/subtasks", methods=["GET"])
def get_subtasks_by_parent(parent_task_id: int):
    """
    Get all subtask details for a given parent task ID.
    
    Parameters:
    - parent_task_id: ID of the parent task
    
    RETURNS:
    {
        "Message": "Successfully retrieved {count} subtasks for parent task {parent_task_id}",
        "data": {
            "parent_task_id": int,
            "subtasks": [ ... list of subtask objects with full details ... ],
            "subtask_count": int,
            "failed_subtasks": [ ... list of failed subtasks with error details ... ] (only if failures)
        },
        "Code": 200
    }
    
    RESPONSES:
        200: All subtasks successfully retrieved
        207: Partially successful (some subtasks retrieved, some failed)
        404: Parent task not found or no valid subtasks found
        500: Internal Server Error
    """
    try:
        result = service.get_subtasks_by_parent(parent_task_id)
        status = result.pop("__status", 200)
        result["Code"] = status
        
        return jsonify(result), status
        
    except Exception as e:
        return jsonify({"Message": str(e), "Code": 500}), 500<|MERGE_RESOLUTION|>--- conflicted
+++ resolved
@@ -23,11 +23,8 @@
     - collaborators: List of user IDs or comma-separated string
     - parent_task: Parent task ID (for subtasks)
     - subtasks: List of subtask IDs
-<<<<<<< HEAD
     - priority: Priority level (integer)
-=======
     - attachment: PDF file to be uploaded
->>>>>>> 54527c21
 
     RETURNS:
     {
@@ -82,11 +79,8 @@
     - parent_task: Parent task ID (for subtasks)
     - subtasks: List of subtask IDs
     - type: Task type ("parent" or "subtask") - defaults to "parent"
-<<<<<<< HEAD
     - priority: Priority level (integer)
-=======
     - attachment: PDF file to be uploaded
->>>>>>> 54527c21
 
     Note: owner_id is automatically added to the collaborators list
 
