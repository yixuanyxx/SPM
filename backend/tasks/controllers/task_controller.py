--- conflicted
+++ resolved
@@ -80,22 +80,6 @@
 # get all tasks, or filter by owner_id and/or project_id 
 # eg: http://127.0.0.1:5002/tasks?owner_id=101
 # eg: http://127.0.0.1:5002/tasks?owner_id=101&project_id=10
-<<<<<<< HEAD
-@task_bp.route("/tasks", methods=["GET"])
-def list_tasks():
-    owner_id = request.args.get("owner_id", type=int)
-    project_id = request.args.get("project_id", type=int)
-    try:
-        rows = service.list(owner_id=owner_id, project_id=project_id)
-        return jsonify({
-            "Message": "Tasks retrieved successfully",
-            "Code": 200,
-            "data": rows
-        }), 200
-    except Exception as e:
-        return jsonify({"Message": str(e), "Code": 500}), 500
-=======
->>>>>>> 50732ba5
 
 # @task_bp.route("/tasks/<int:task_id>/status", methods=["PUT"])
 # def set_status(task_id: int):
