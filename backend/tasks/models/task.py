from dataclasses import dataclass, field
from typing import Optional, List, Dict, Any
from datetime import datetime, UTC
from dateutil import parser as dateparser

@dataclass
class Task:
    id: Optional[int] = field(default=None, init=False)                     # DB serial/bigint or UUID; adapt to your schema
    owner_id: int = 0
    task_name: str = ""
    due_date: Optional[datetime] = None
    description: str = ""
    collaborators: Optional[List[int]] = field(default_factory=lambda: None)
    status: Optional[str] = None         # Unassigned|Ongoing|Under Review|Completed (Unassigned exist only for mgrs and directors)
    project_id: Optional[int] = None
    parent_task: Optional[int] = None   # References parent task ID, null if this is a parent task
    type: str = "parent"                # Either "parent" or "subtask" default is parent
    subtasks: Optional[List[int]] = field(default_factory=lambda: None)  # List of subtask IDs (JSONB in Supabase)
    attachments: Optional[List[Dict[str, str]]] = field(default_factory=lambda: None)  # PDF attachments
    created_at: str = field(default_factory=lambda: datetime.now(UTC).isoformat())
    completed_at: Optional[str] = None   # Timestamp when task was completed (ISO format)
    priority: Optional[int] = None       # Priority level (optional integer)
    recurrence_type: Optional[str] = None    
    recurrence_end_date: Optional[datetime] = None
<<<<<<< HEAD
    reminder_intervals: Optional[List[int]] = field(default_factory=lambda: [7, 3, 1])  # Days before due date to send reminders
=======
    recurrence_interval_days: Optional[int] = None
>>>>>>> b26b0110
    
    def to_dict(self) -> Dict[str, Any]:
        """Convert Task object to dictionary"""
        result = {
            'owner_id': self.owner_id,
            'task_name': self.task_name,
            'description': self.description,
            'status': self.status,
            'project_id': self.project_id,
            'parent_task': self.parent_task,
            'type': self.type,
            'collaborators': self.collaborators,
            'subtasks': self.subtasks,
            'created_at': self.created_at,
            'completed_at': self.completed_at,
            'attachments': self.attachments,
            'priority': self.priority,
            'recurrence_type': self.recurrence_type, 
            'recurrence_end_date': (
                self.recurrence_end_date.isoformat() if isinstance(self.recurrence_end_date, datetime)
                else self.recurrence_end_date
            ),
<<<<<<< HEAD
            'reminder_intervals': self.reminder_intervals
=======
            'recurrence_interval_days': self.recurrence_interval_days
>>>>>>> b26b0110
        }
        
        # Include ID if it exists
        if self.id is not None:
            result['id'] = self.id
            
        # Convert datetime to ISO string for database
        if self.due_date is not None:
            if isinstance(self.due_date, datetime):
                result['due_date'] = self.due_date.isoformat()
            else:
                result['due_date'] = self.due_date
        else:
            result['due_date'] = None
            
        return result
    
    @classmethod
    def from_dict(cls, data: Dict[str, Any]) -> 'Task':
        """Create Task object from dictionary with proper type conversion"""
        # Handle due_date conversion
        due_date = data.get('due_date')
        if due_date is not None and isinstance(due_date, str):
            try:
                due_date = dateparser.parse(due_date)
            except Exception:
                due_date = None
        
        # Handle collaborators - ensure it's a list of integers
        collaborators = data.get('collaborators')
        if collaborators is not None:
            if isinstance(collaborators, str) and collaborators.strip():
                # Parse comma-separated string
                collaborators = [int(c.strip()) for c in collaborators.split(",") if c.strip()]
            elif isinstance(collaborators, list):
                # Ensure all elements are integers
                collaborators = [int(x) for x in collaborators if x is not None]
            else:
                collaborators = None
        
        # Handle subtasks - ensure it's a list of integers
        subtasks = data.get('subtasks')
        if subtasks is not None:
            if isinstance(subtasks, str) and subtasks.strip():
                # Parse comma-separated string
                subtasks = [int(s.strip()) for s in subtasks.split(",") if s.strip()]
            elif isinstance(subtasks, list):
                # Ensure all elements are integers
                subtasks = [int(x) for x in subtasks if x is not None]
            else:
                subtasks = None
        
        # Handle attachments - ensure proper format
        attachments = data.get('attachments')
        if attachments is not None and not isinstance(attachments, list):
            attachments = None
        
        # Handle priority - ensure it's an integer or None
        priority = data.get('priority')
        if priority is not None:
            try:
                priority = int(priority)
            except (ValueError, TypeError):
                priority = None

        # Handle recurrence fields
        recurrence_type = data.get('recurrence_type')
        valid_types = {'daily', 'weekly', 'bi-weekly', 'monthly', 'yearly','custom'}
        if recurrence_type not in valid_types:
            recurrence_type = None

        recurrence_end_date = data.get('recurrence_end_date')
        if recurrence_end_date is not None and isinstance(recurrence_end_date, str):
            try:
                recurrence_end_date = dateparser.parse(recurrence_end_date)
            except Exception:
                recurrence_end_date = None

        recurrence_interval_days = data.get('recurrence_interval_days')
        if recurrence_interval_days is not None:
            try:
                recurrence_interval_days = int(recurrence_interval_days)
            except Exception:
                recurrence_interval_days = None
        
        # Handle reminder_intervals - ensure it's a list of integers
        reminder_intervals = data.get('reminder_intervals', [7, 3, 1])
        if reminder_intervals is not None:
            if isinstance(reminder_intervals, str) and reminder_intervals.strip():
                # Parse comma-separated string
                try:
                    reminder_intervals = [int(x.strip()) for x in reminder_intervals.split(",") if x.strip()]
                except ValueError:
                    reminder_intervals = [7, 3, 1]  # Default fallback
            elif isinstance(reminder_intervals, list):
                # Ensure all elements are integers
                try:
                    reminder_intervals = [int(x) for x in reminder_intervals if x is not None]
                except (ValueError, TypeError):
                    reminder_intervals = [7, 3, 1]  # Default fallback
            else:
                reminder_intervals = [7, 3, 1]  # Default fallback
        else:
            reminder_intervals = [7, 3, 1]  # Default fallback
        
        # Create task instance
        task = cls(
            owner_id=int(data.get('owner_id', 0)),
            task_name=str(data.get('task_name', '')),
            due_date=due_date,
            description=str(data.get('description', '')),
            collaborators=collaborators,
            status=data.get('status'),
            project_id=int(data['project_id']) if data.get('project_id') not in (None, '') else None,
            parent_task=int(data['parent_task']) if data.get('parent_task') not in (None, '') else None,
            type=str(data.get('type', 'parent')),
            subtasks=subtasks,
            created_at=str(data.get('created_at', datetime.now(UTC).isoformat())),
            completed_at=data.get('completed_at'),
            attachments=attachments,
            priority=priority,
            recurrence_type=recurrence_type,
            recurrence_end_date=recurrence_end_date,
<<<<<<< HEAD
            reminder_intervals=reminder_intervals
=======
            recurrence_interval_days = recurrence_interval_days
>>>>>>> b26b0110
        )
        
        # Set ID if provided (since it's init=False)
        if 'id' in data and data['id'] is not None:
            task.id = int(data['id'])
            
        return task<|MERGE_RESOLUTION|>--- conflicted
+++ resolved
@@ -22,11 +22,8 @@
     priority: Optional[int] = None       # Priority level (optional integer)
     recurrence_type: Optional[str] = None    
     recurrence_end_date: Optional[datetime] = None
-<<<<<<< HEAD
+    recurrence_interval_days: Optional[int] = None
     reminder_intervals: Optional[List[int]] = field(default_factory=lambda: [7, 3, 1])  # Days before due date to send reminders
-=======
-    recurrence_interval_days: Optional[int] = None
->>>>>>> b26b0110
     
     def to_dict(self) -> Dict[str, Any]:
         """Convert Task object to dictionary"""
@@ -49,11 +46,8 @@
                 self.recurrence_end_date.isoformat() if isinstance(self.recurrence_end_date, datetime)
                 else self.recurrence_end_date
             ),
-<<<<<<< HEAD
-            'reminder_intervals': self.reminder_intervals
-=======
-            'recurrence_interval_days': self.recurrence_interval_days
->>>>>>> b26b0110
+            'recurrence_interval_days': self.recurrence_interval_days,
+            'reminder_intervals': self.reminder_intervals 
         }
         
         # Include ID if it exists
@@ -177,11 +171,8 @@
             priority=priority,
             recurrence_type=recurrence_type,
             recurrence_end_date=recurrence_end_date,
-<<<<<<< HEAD
-            reminder_intervals=reminder_intervals
-=======
-            recurrence_interval_days = recurrence_interval_days
->>>>>>> b26b0110
+            recurrence_interval_days = recurrence_interval_days,
+            reminder_intervals=reminder_intervals            
         )
         
         # Set ID if provided (since it's init=False)
