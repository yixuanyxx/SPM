--- conflicted
+++ resolved
@@ -300,11 +300,8 @@
         subtasks: [], 
         recurrence_type: null,      
         recurrence_end_date: null,
-<<<<<<< HEAD
-        reminder_intervals: ""
-=======
-        recurrence_interval_days: null
->>>>>>> b26b0110
+        recurrence_interval_days: null,
+        reminder_intervals: "" 
       },
       newAttachmentFile: null,
       isLoading: false,
@@ -666,11 +663,8 @@
         subtasks: [], 
         recurrence_type: null, 
         recurrence_end_date: null,
-<<<<<<< HEAD
+        recurrence_interval_days: null,
         reminder_intervals: ""
-=======
-        recurrence_interval_days: null
->>>>>>> b26b0110
       };
       
       // Reset collaborators - only add creator for STAFF
