/* Layout: make the page fill the viewport with sidebar */
.app-layout {
  display: flex;
  min-height: 100vh;
  min-height: 100dvh;
}

.app-container {
  /* Use dynamic viewport height to avoid mobile browser UI issues */
  min-height: 100vh;
  min-height: 100dvh;
  display: flex;
  flex-direction: column;
  padding: 2rem;
  box-sizing: border-box;
  flex: 1;
  margin-left: 250px; /* Account for sidebar width */
}

.main-content {
  /* Take up remaining space and allow internal scrolling if needed */
  /* margin: 0 auto; */
  flex: 1 1 auto;
  display: flex;
  flex-direction: column;
  overflow-y: auto;
}

/* Center main inner containers while keeping them responsive */
.header-content,
.stats-container,
.tasks-container,
.sort-container {
  width: 100%;
  margin: 0 auto;
}

/* Header */
.header-section {
  margin-bottom: 2rem;
  display: flex;                 /* enable flexbox */
  justify-content: space-between; /* push content to opposite ends */
  align-items: center;            /* vertically center items */
  padding: 1rem 2rem;
  border-bottom: 1px solid #e0e0e0;
}

.page-title {
  font-size: 2rem;
  font-weight: 600;
  color: #1a1a1a;
  margin: 0 0 0.25rem 0;
  letter-spacing: -0.01em;
}

.page-subtitle {
  font-size: 0.95rem;
  color: #6b7280;
  margin: 0;
  font-weight: 400;
}

/* Stats */
.stats-section {
  margin-bottom: 2rem;
}

.stats-container {
  display: grid;
  grid-template-columns: repeat(auto-fit, minmax(140px, 1fr)); 
  gap: 1rem;
  max-width: 900px; 
}

/* Member view specific stats container */
.members-view .stats-container {
  margin: 0 auto;
  justify-self: center;
}

/* Workload stats for member view */
.workload-stats {
  display: grid;
  grid-template-columns: repeat(auto-fit, minmax(140px, 1fr));
  gap: 1rem;
  max-width: 900px;
  margin: 0 auto 2rem auto;
}

/* Member view specific workload stats centering */
.members-view .workload-stats {
  margin: 0 auto 2rem auto;
  justify-self: center;
}

/* Ensure all workload stat cards have uniform sizing */
.workload-stats .stat-card {
  min-height: auto;
  height: auto;
}

/* Task stats for task view */
.task-stats {
  display: grid;
  grid-template-columns: repeat(auto-fit, minmax(140px, 1fr));
  gap: 1rem;
  max-width: 900px;
  margin-bottom: 2rem;
}

.stat-card {
  background: white;
  border-radius: 8px;
  padding: 1rem;
  border: 1px solid #e5e7eb;
  cursor: pointer;
  transition: all 0.2s ease;
  min-width: 0; 
}

.stat-card:hover {
  border-color: #d1d5db;
  box-shadow: 0 1px 3px rgba(0, 0, 0, 0.1);
}

.stat-card.active {
  border-color: #3b82f6;
  background: #f8faff;
}

.stat-content {
  display: flex;
  align-items: center;
  gap: 0.75rem;
  min-width: 0; 
}

.stat-icon {
  width: 32px;
  height: 32px;
  border-radius: 6px;
  display: flex;
  align-items: center;
  justify-content: center;
  font-size: 1rem;
  flex-shrink: 0; 
}

.stat-icon.total {
  background: #dde8ff;
  color: #3a4b67;
}
.stat-icon.unassigned {
  background: #f3f4f6;
  color: #374151;
}
.stat-icon.ongoing {
  background: #fef3c7;
  color: #d97706;
}
.stat-icon.under-review {
  background: #e0e7ff;
  color: #6366f1;
}
.stat-icon.completed {
  background: #d1fae5;
  color: #059669;
}

.stat-info {
  min-width: 0; 
  flex: 1;
}

.stat-number {
  font-size: 1.5rem;
  font-weight: 600;
  color: #1a1a1a;
  line-height: 1;
}

.stat-title {
  font-size: 0.7rem;
  color: #6b7280;
  font-weight: 500;
  white-space: nowrap;
  overflow: hidden;
  text-overflow: ellipsis;
}

/* Sort Controls */
.sort-controls {
  margin-bottom: 1.5rem;
}

.sort-container {
  display: flex;
  align-items: center;
  gap: 0.75rem;
  max-width: 900px;
}

/* Member view specific sort controls alignment */
.members-view .sort-controls {
  margin-bottom: 1.5rem;
  display: flex;
  justify-content: flex-start;
  width: 100%;
}

.members-view .sort-container {
  display: flex;
  align-items: center;
  gap: 0.75rem;
  max-width: 900px;
  margin: 0;
  width: 100%;
}

.sort-container label {
  font-size: 0.875rem;
  font-weight: 500;
  color: #374151;
  white-space: nowrap;
}

.sort-dropdown {
  padding: 0.5rem 0.75rem;
  border: 2px solid #e5e7eb;
  border-radius: 6px;
  font-size: 0.875rem;
  background: white;
  color: #374151;
  cursor: pointer;
  transition: all 0.2s ease;
  min-width: 120px;
}

.sort-dropdown:focus {
  outline: none;
  border-color: #3b82f6;
  box-shadow: 0 0 0 3px rgba(99, 102, 241, 0.1);
}

.sort-dropdown:hover {
  border-color: #d1d5db;
}

.sort-order-btn {
  display: flex;
  align-items: center;
  justify-content: center;
  width: 36px;
  height: 36px;
  border: 2px solid #e5e7eb;
  border-radius: 6px;
  background: white;
  color: #6b7280;
  cursor: pointer;
  transition: all 0.2s ease;
}

.sort-order-btn:hover {
  border-color: #3b82f6;
  color: #3b82f6;
  background: #f8faff;
}

.sort-order-btn:focus {
  outline: none;
  border-color: #3b82f6;
  box-shadow: 0 0 0 3px rgba(99, 102, 241, 0.1);
}

/* Tasks */
.tasks-container {
  max-width: 900px;
  display: flex;
  flex-direction: column;
  gap: 0.5rem;
}

.task-card {
  background: white;
  border-radius: 8px;
  border: 1px solid #e5e7eb;
  overflow: hidden;
  animation: slideIn 0.3s ease-out both;
}

.task-card.completed {
  opacity: 0.7;
}

.task-main {
  display: flex;
  align-items: center;
  padding: 1rem;
  cursor: pointer;
  transition: all 0.2s ease;
  border-bottom: 1px solid transparent;
}

.task-main:hover {
  background: #f9fafb;
}

.task-main:hover .click-hint {
  opacity: 1;
  transform: translateX(0);
}

.task-content {
  flex: 1;
}

.task-header {
  display: flex;
  flex-direction: column;
  gap: 0.5rem;
}

.autocomplete {
  position: relative;
  width: 100%;
}

.autocomplete input[type="text"] {
  width: 100%;
  padding: 0.75rem;
  border: 2px solid #e5e7eb;
  border-radius: 8px;
  font-size: 0.875rem;
  background: #f9fafb;
  transition: all 0.2s ease;
  box-sizing: border-box;
}

.autocomplete input[type="text"]:focus {
  outline: none;
  border-color: #3b82f6;
  background: white;
  box-shadow: 0 0 0 3px rgba(99, 102, 241, 0.1);
}

.suggestions-list {
  position: absolute;
  top: 100%;
  left: 0;
  right: 0;
  z-index: 10;
  background: white;
  border: 2px solid #e5e7eb;
  border-top: none;
  border-radius: 0 0 8px 8px;
  max-height: 200px;
  overflow-y: auto;
  list-style: none;
  margin: 0;
  padding: 0;
  box-shadow: 0 4px 6px -1px rgba(0, 0, 0, 0.1);
}

.suggestions-list li {
  padding: 0.75rem;
  cursor: pointer;
  transition: background-color 0.15s ease;
  border-bottom: 1px solid #f3f4f6;
}

.suggestions-list li:hover {
  background-color: #f8faff;
}

.suggestions-list li:last-child {
  border-bottom: none;
}

.selected-collaborators {
  margin-top: 0.75rem;
  display: flex;
  flex-wrap: wrap;
  gap: 0.5rem;

}

.selected-email {
  display: inline-flex;



  align-items: center;
  gap: 0.5rem;
  background: #f0f9ff;
  color: #3b82f6;
  padding: 0.5rem 0.75rem;
  border-radius: 6px;
  font-size: 0.875rem;
  border: 1px solid #e0f2fe;
}

.selected-email i {

  cursor: pointer;
  padding: 0.125rem;
  border-radius: 2px;
  transition: background-color 0.15s ease;
}

.selected-email i:hover {
  background-color: #3b82f6;
  color: white;
}

.create-task-btn {
  background: #3b82f6;
  color: white;
  border: none;
  padding: 0.75rem 1.5rem;
  border-radius: 12px;
  cursor: pointer;
  font-weight: 600;
  font-size: 0.875rem;
  display: flex;
  align-items: center;
  gap: 0.5rem;
  transition: all 0.2s ease;
  box-shadow: 0 2px 4px rgba(99, 102, 241, 0.2);
  letter-spacing: 0.025em;
}

.create-task-btn:hover {
  background: #3b82f6;
  transform: translateY(-1px);
  box-shadow: 0 4px 12px rgba(99, 102, 241, 0.3);
}

.create-task-btn:active {
  transform: translateY(0);
  box-shadow: 0 2px 4px rgba(99, 102, 241, 0.2);
}

.create-task-btn i {
  font-size: 1rem;
}

.success-popup {
  position: fixed;
<<<<<<< HEAD
  top: 20px;               /* distance from top */
  left: 50%;               /* start from center */
  transform: translateX(-50%); /* center horizontally */
  background-color: #28a745;  /* green */
  color: white;
  padding: 12px 20px;
  border-radius: 8px;
  box-shadow: 0px 4px 12px rgba(0,0,0,0.2);
  z-index: 1000;
  font-weight: bold;
  animation: fadeInOut 3s forwards;
  text-align: center;
  min-width: 200px;        /* optional: ensure some width */
  max-width: 90%;
=======
  top: 2rem;
  right: 2rem;
  background: #d1fae5;
  color: #059669;
  padding: 1rem 1.5rem;
  border-radius: 12px;
  box-shadow: 0 10px 25px -3px rgba(0, 0, 0, 0.1), 0 4px 6px -2px rgba(0, 0, 0, 0.05);
  z-index: 1001;
  font-weight: 600;
  font-size: 0.875rem;
  animation: slideInRight 0.3s ease;
  border: 1px solid rgba(255, 255, 255, 0.2);
}

@keyframes slideInRight {
  from {
    opacity: 0;
    transform: translateX(100%);
  }
  to {
    opacity: 1;
    transform: translateX(0);
  }
>>>>>>> f38e9618
}

.error-popup {
  position: fixed;
  top: 50%;
  left: 50%;
  transform: translate(-50%, -50%); /* center horizontally & vertically */
  background-color: #f44336; /* red */
  color: white;
  padding: 16px 24px;
  border-radius: 8px;
  font-weight: bold;
  display: flex;
  align-items: center;
  gap: 12px;
  box-shadow: 0 4px 12px rgba(0,0,0,0.25);
  z-index: 1000;
  min-width: 280px;
  max-width: 90%;
  text-align: center;
}

.error-popup .close-btn {
  background: transparent;
  border: none;
  color: white;
  font-size: 20px;
  cursor: pointer;
  margin-left: auto; /* push button to right */
}


@keyframes fadeInOut {
  0% { opacity: 0; transform: translateY(-20px); }
  10% { opacity: 1; transform: translateY(0); }
  90% { opacity: 1; transform: translateY(0); }
  100% { opacity: 0; transform: translateY(-20px); }
}

.task-title-section {
  display: flex;
  align-items: center;
  justify-content: space-between;
  gap: 1rem;
}

.task-title {
  font-size: 0.95rem;
  font-weight: 500;
  color: #1a1a1a;
  margin: 0;
  line-height: 1.4;
}

.task-title.completed {
  text-decoration: line-through;
  color: #9ca3af;
}

.task-status {
  display: flex;
  align-items: center;
  gap: 0.25rem;
  font-size: 0.75rem;
  font-weight: 500;
  padding: 0.25rem 0.5rem;
  border-radius: 4px;
  white-space: nowrap;
}

.task-status.unassigned {
  background: #f3f4f6;
  color: #374151;
}

.task-status.ongoing {
  background: #fef3c7;
  color: #d97706;
}

.task-status.under-review {
  background: #e0e7ff;
  color: #6366f1;
}

.task-status.completed {
  background: #d1fae5;
  color: #059669;
}

/* Task Badges Container */
.task-badges {
  display: flex;
  align-items: center;
  gap: 0.5rem;
  flex-wrap: wrap;
}

/* Task Priority */
.task-priority {
  display: flex;
  align-items: center;
  gap: 0.25rem;
  font-size: 0.75rem;
  font-weight: 500;
  padding: 0.25rem 0.5rem;
  border-radius: 4px;
  white-space: nowrap;
}

.task-priority.priority-high {
  background: #fef0e2;
  color: #dc2626;
}

.task-priority.priority-medium {
  background: #ffe8c9;
  color: #bf6720;
}

.task-priority.priority-low {
  background: #f0f9ff;
  color: #0284c7;
}

.task-meta {
  display: flex;
  align-items: center;
}

.task-date {
  display: flex;
  align-items: center;
  gap: 0.25rem;
  font-size: 0.8rem;
  color: #6b7280;
}

/* Task People (Owner and Collaborators) */
.task-people {
  margin-top: 0.5rem;
  display: flex;
  flex-direction: column;
  gap: 0.25rem;
}

.task-owner,
.task-collaborators {
  display: flex;
  align-items: center;
  gap: 0.25rem;
  font-size: 0.75rem;
  color: #6b7280;
}

.task-owner i,
.task-collaborators i {
  font-size: 0.7rem;
  color: #9ca3af;
}

.owner-label,
.collab-label {
  font-weight: 500;
  color: #374151;
}

.owner-name,
.collab-names {
  color: #6b7280;
}

.more-collabs {
  color: #9ca3af;
  font-style: italic;
}

.task-actions {
  margin-left: 1rem;
}

.click-hint {
  opacity: 0;
  transform: translateX(-4px);
  transition: all 0.2s ease;
  color: #9ca3af;
  font-size: 0.8rem;
}

/* Subtasks Toggle */
.subtasks-toggle {
  padding: 0.75rem 1rem;
  background: #f9fafb;
  border-top: 1px solid #f3f4f6;
  cursor: pointer;
  transition: all 0.2s ease;
}

.subtasks-toggle:hover {
  background: #f3f4f6;
}

.toggle-content {
  display: flex;
  align-items: center;
  justify-content: space-between;
}

.toggle-info {
  display: flex;
  align-items: center;
  gap: 0.5rem;
  font-size: 0.8rem;
  color: #6b7280;
}

.subtask-progress {
  display: flex;
  align-items: center;
  gap: 0.5rem;
}

.progress-bar {
  width: 40px;
  height: 4px;
  background: #e5e7eb;
  border-radius: 2px;
  overflow: hidden;
}

.progress-fill {
  height: 100%;
  background: #10b981;
  border-radius: 2px;
  transition: width 0.3s ease;
}

.progress-text {
  font-size: 0.7rem;
  color: #9ca3af;
}

.toggle-icon {
  transition: transform 0.2s ease;
  color: #9ca3af;
}

.toggle-icon.expanded {
  transform: rotate(180deg);
}

/* Subtasks */
.subtasks-section {
  background: #f9fafb;
  border-top: 1px solid #f3f4f6;
}

.subtask {
  display: flex;
  align-items: center;
  padding: 0.75rem 1rem;
  border-bottom: 1px solid #f3f4f6;
  cursor: pointer;
  transition: all 0.2s ease;
  animation: slideInSubtask 0.3s ease-out both;
}

.subtask:last-child {
  border-bottom: none;
}

.subtask:hover {
  background: #f3f4f6;
}

.subtask:hover .subtask-action {
  opacity: 1;
  transform: translateX(0);
}

.subtask.completed {
  opacity: 0.6;
}

.subtask-content {
  flex: 1;
}

.subtask-header {
  display: flex;
  align-items: center;
  justify-content: space-between;
  margin-bottom: 0.25rem;
}

.subtask-title {
  font-size: 0.85rem;
  font-weight: 500;
  color: #374151;
  margin: 0;
}

.subtask-title.completed {
  text-decoration: line-through;
  color: #9ca3af;
}

.subtask-date {
  display: flex;
  align-items: center;
  gap: 0.25rem;
  font-size: 0.75rem;
  color: #9ca3af;
}

.subtask-meta {
  display: flex;
  align-items: center;
  gap: 1rem;
  margin-top: 0.25rem;
}

.subtask-owner {
  display: flex;
  align-items: center;
  gap: 0.25rem;
  font-size: 0.7rem;
  color: #9ca3af;
}

.subtask-owner i {
  font-size: 0.6rem;
}

.subtask-action {
  opacity: 0;
  transform: translateX(-4px);
  transition: all 0.2s ease;
  color: #9ca3af;
  font-size: 0.7rem;
}

/* Empty State */
.empty-state {
  text-align: center;
  padding: 3rem 1rem;
  color: #6b7280;
}

/* Empty state specific to member view */
.members-view .empty-state {
  width: 100%;
  max-width: 900px;
  margin: 0 auto;
  display: flex;
  flex-direction: column;
  align-items: center;
  justify-content: center;
}

.empty-icon {
  font-size: 2rem;
  margin-bottom: 1rem;
  opacity: 0.5;
}

.empty-title {
  font-size: 1rem;
  font-weight: 500;
  margin-bottom: 0.5rem;
  color: #374151;
}

.empty-subtitle {
  font-size: 0.85rem;
  margin: 0;
}

/* Loading State */
.loading-state {
  text-align: center;
  padding: 3rem 1rem;
  color: #6b7280;
}

/* Loading state specific to member view */
.members-view .loading-state {
  width: 100%;
  max-width: 900px;
  margin: 0 auto;
  display: flex;
  flex-direction: column;
  align-items: center;
  justify-content: center;
}

.loading-spinner {
  font-size: 2rem;
  margin-bottom: 1rem;
  color: #6366f1;
}

.loading-spinner i {
  animation: spin 1s linear infinite;
}

@keyframes spin {
  from {
    transform: rotate(0deg);
  }
  to {
    transform: rotate(360deg);
  }
}

.loading-text {
  font-size: 0.875rem;
  font-weight: 500;
  margin: 0;
  color: #374151;
}

/* Modal */

.modal-overlay {
  position: fixed;
  top: 0;
  left: 0;
  width: 100%;
  height: 100%;
  background: rgba(0, 0, 0, 0.6);
  backdrop-filter: blur(4px);
  display: flex;
  justify-content: center;
  align-items: center;
  z-index: 1000;
  animation: fadeIn 0.2s ease;
}

@keyframes fadeIn {
  from { opacity: 0; }
  to { opacity: 1; }
}


.modal-content {
  background: white;
  border-radius: 16px;
  padding: 2rem;
  width: 90%;
  max-width: 560px;
  max-height: 85vh;
  overflow-y: auto;
  box-shadow: 0 20px 25px -5px rgba(0, 0, 0, 0.1), 0 10px 10px -5px rgba(0, 0, 0, 0.04);
  border: 1px solid rgba(255, 255, 255, 0.2);
  animation: slideUp 0.3s ease;
}

@keyframes slideUp {
  from {
    opacity: 0;
    transform: translateY(20px);
  }
  to {
    opacity: 1;
    transform: translateY(0);
  }
}

.modal-content h2 {
  margin: 0 0 1.5rem 0;
  font-size: 1.5rem;
  font-weight: 700;
  color: #1a1a1a;
  letter-spacing: -0.025em;
}

.modal-content label {
  display: block;
  margin: 1.5rem 0 0.5rem 0;
  font-weight: 600;
  color: #374151;
  font-size: 0.875rem;
  letter-spacing: 0.025em;
}

.modal-content label:first-of-type {
  margin-top: 0;
}

.modal-content input,
.modal-content select,
.modal-content textarea {
  width: 100%;
  padding: 0.75rem;
  border: 2px solid #e5e7eb;
  border-radius: 8px;
  font-size: 0.875rem;
  transition: all 0.2s ease;
  box-sizing: border-box;
  background: #f9fafb;
}

.modal-content input:focus,
.modal-content select:focus,
.modal-content textarea:focus {
  outline: none;
  border-color: #3b82f6;
  background: white;
  box-shadow: 0 0 0 3px rgba(99, 102, 241, 0.1);
}

.modal-content textarea {
  min-height: 120px;
  resize: vertical;
  font-family: inherit;
  line-height: 1.5;
}

.input-error {
  border-color: #ef4444 !important;
  background-color: #fef2f2 !important;
}

.input-error:focus {
  border-color: #ef4444 !important;
  box-shadow: 0 0 0 3px rgba(239, 68, 68, 0.1) !important;






}

/* optional slide-down animation */
@keyframes slideDown {
  from { transform: translateY(-20px); opacity: 0; }
  to { transform: translateY(0); opacity: 1; }
}

.modal-actions {
  display: flex;
  gap: 0.75rem;
  justify-content: flex-end;
  margin-top: 2rem;
  padding-top: 1.5rem;
  border-top: 1px solid #e5e7eb;
}

.modal-actions button {
  padding: 0.75rem 1.5rem;
  border-radius: 8px;

  border: none;
  cursor: pointer;
  font-weight: 600;
  font-size: 0.875rem;
  transition: all 0.2s ease;
  letter-spacing: 0.025em;
  min-width: 100px;
}

.modal-actions button:first-child {
  background: #3b82f6;
  color: white;
  box-shadow: 0 2px 4px rgba(99, 102, 241, 0.2);
}

.modal-actions button:first-child:hover:not(:disabled) {
  background: #3b82f6;
  transform: translateY(-1px);
  box-shadow: 0 4px 12px rgba(99, 102, 241, 0.3);
}

.modal-actions button:first-child:disabled,
.modal-actions button.btn-disabled {
  background: #d1d5db;
  color: #9ca3af;
  cursor: not-allowed;
  transform: none;
  box-shadow: none;
}

.modal-actions button:last-child {
  background: #f3f4f6;
  color: #374151;
  border: 2px solid #e5e7eb;
}

.modal-actions button:last-child:hover {
  background: #e5e7eb;
  border-color: #d1d5db;
  transform: translateY(-1px);
}

/* Priority Slider */

.priority-slider-container {
  margin-top: 8px;
}

.priority-slider {
  width: 100%;
  height: 8px;
  border-radius: 5px;
  background: linear-gradient(to right, #9ca3af 0%, #fbbf24 50%, #ef4444 100%);
  outline: none;
  -webkit-appearance: none;
  appearance: none;
  cursor: pointer;
}

.priority-slider:disabled {
  cursor: not-allowed;
  opacity: 0.6;
}

/* Webkit browsers (Chrome, Safari, Edge) */
.priority-slider::-webkit-slider-thumb {
  -webkit-appearance: none;
  appearance: none;
  height: 20px;
  width: 20px;
  border-radius: 50%;
  background: #ffffff;
  border: 2px solid #374151;
  cursor: pointer;
  box-shadow: 0 2px 4px rgba(0, 0, 0, 0.2);
}

.priority-slider::-webkit-slider-thumb:hover {
  border-color: #111827;
  box-shadow: 0 4px 8px rgba(0, 0, 0, 0.3);
}

/* Firefox */
.priority-slider::-moz-range-thumb {
  height: 20px;
  width: 20px;
  border-radius: 50%;
  background: #ffffff;
  border: 2px solid #374151;
  cursor: pointer;
  box-shadow: 0 2px 4px rgba(0, 0, 0, 0.2);
}

.priority-slider::-moz-range-track {
  height: 8px;
  border-radius: 5px;
  background: linear-gradient(to right, #9ca3af 0%, #fbbf24 50%, #ef4444 100%);
  border: none;
}

.priority-labels {
  display: flex;
  justify-content: space-between;
  margin-top: 4px;
  font-size: 0.875rem;
  color: #6b7280;
}

.priority-label-left,
.priority-label-right {
  font-size: 0.75rem;
}

/* Animations */
@keyframes slideIn {
  from {
    opacity: 0;
    transform: translateY(10px);
  }
  to {
    opacity: 1;
    transform: translateY(0);
  }
}

@keyframes slideInSubtask {
  from {
    opacity: 0;
    transform: translateX(-10px);
  }
  to {
    opacity: 1;
    transform: translateX(0);
  }
}

/* Subtasks Transition */
.subtasks-enter-active,
.subtasks-leave-active {
  transition: all 0.3s ease;
  overflow: hidden;
}

.subtasks-enter-from,
.subtasks-leave-to {
  max-height: 0;
  opacity: 0;
}

.subtasks-enter-to,
.subtasks-leave-from {
  max-height: 500px;
  opacity: 1;
}

/* Responsive */
@media (max-width: 768px) {
  .app-container {
    padding: 1rem;
    margin-left: 200px; 
  }

  .stats-container {
    grid-template-columns: repeat(auto-fit, minmax(110px, 1fr)); 
    gap: 0.75rem; 
  }

  .stat-card {
    padding: 0.75rem; 
  }

  .stat-content {
    gap: 0.5rem; 
  }

  .stat-icon {
    width: 28px; 
    height: 28px;
    font-size: 0.9rem;
  }

  .stat-number {
    font-size: 1.25rem; 
  }

  .stat-title {
    font-size: 0.65rem; 
    line-height: 1.2;
  }

  .task-title-section {
    flex-direction: column;
    align-items: flex-start;
    gap: 0.5rem;
  }

  .toggle-info {
    flex-wrap: wrap;
  }
}

@media (max-width: 640px) {
  .app-container {
    margin-left: 0; 
    padding: 1rem;
  }

  .stats-container {
    grid-template-columns: repeat(2, 1fr); 
  }

  .stat-card {
    padding: 0.5rem; 
  }

  .stat-content {
    flex-direction: column; 
    text-align: center;
    gap: 0.25rem;
  }

  .stat-icon {
    width: 24px;
    height: 24px;
    font-size: 0.8rem;
  }

  .stat-number {
    font-size: 1.1rem; 
  }

  .stat-title {
    font-size: 0.6rem; 
    white-space: normal; 
    text-align: center;
  }

  .subtask-header {
    flex-direction: column;
    align-items: flex-start;
    gap: 0.25rem;
  }
}

/* Header Actions */
.header-actions {
  display: flex;
  gap: 0.5rem;
  align-items: center;
}

.view-toggle-btn {
  display: flex;
  align-items: center;
  gap: 0.5rem;
  padding: 0.75rem 1rem;
  border: 2px solid #e5e7eb;
  border-radius: 8px;
  background: white;
  color: #6b7280;
  cursor: pointer;
  transition: all 0.2s ease;
  font-size: 0.875rem;
  font-weight: 500;
}

.view-toggle-btn:hover {
  border-color: #3b82f6;
  color: #3b82f6;
  background: #f8faff;
}

.view-toggle-btn.active {
  border-color: #3b82f6;
  background: #3b82f6;
  color: white;
}

.view-toggle-btn i {
  font-size: 1rem;
}

/* Additional stat card variations */
.stat-icon.members {
  background: #f0f9ff;
  color: #0284c7;
}

.stat-icon.overload {
  background: #fef2f2;
  color: #dc2626;
}

/* Workload Stat Icons - Standardized Design */
.stat-card.workload-stat .stat-icon.members {
  background: #dde8ff;
  color: #3a4b67;
}

.stat-card.workload-light .stat-icon.light {
  background: #d1fae5;
  color: #065f46;
}

.stat-card.workload-moderate .stat-icon.moderate {
  background: #fef3c7;
  color: #92400e;
}

.stat-card.workload-heavy .stat-icon.heavy {
  background: #fecaca;
  color: #991b1b;
}

.stat-card.overload-stat .stat-icon.overload {
  background: #fee2e2;
  color: #7f1d1d;
}

/* Active Filter Indicator */
.active-filter-indicator {
  display: flex;
  align-items: center;
  gap: 0.5rem;
  padding: 0.5rem 0.75rem;
  background: #3b82f6;
  color: white;
  border-radius: 6px;
  font-size: 0.875rem;
  font-weight: 500;
}

.filter-label {
  opacity: 0.9;
}

.filter-value {
  font-weight: 600;
}

.filter-value {
  color: white;
}

.clear-filter-btn {
  background: rgba(255, 255, 255, 0.2);
  border: none;
  border-radius: 3px;
  color: white;
  padding: 0.25rem 0.4rem;
  cursor: pointer;
  transition: background 0.2s ease;
  font-size: 0.75rem;
}

.clear-filter-btn:hover {
  background: rgba(255, 255, 255, 0.35);
}

/* Filter Controls */
.filter-controls {
  margin-bottom: 1.5rem;
}

.filter-container {
  display: flex;
  align-items: center;
  gap: 1rem;
  flex-wrap: wrap;
  max-width: 1200px;
}

/* Member view specific filter container */
.members-view .filter-container {
  margin: 0 auto;
  justify-content: space-between;
  width: 100%;
  max-width: 900px;
  flex-wrap: nowrap;
}

/* Ensure filter group stays on the left */
.members-view .filter-group {
  display: flex;
  align-items: center;
  gap: 0.5rem;
  flex-shrink: 0;
}

/* Position active filter indicator in member view */
.members-view .active-filter-indicator {
  margin: 0 1rem;
  flex-shrink: 0;
}

/* Ensure workload legend stays on the right */
.members-view .workload-legend {
  margin-left: auto;
  flex-shrink: 1;
  max-width: 300px;
  overflow: hidden;
}

.filter-group {
  display: flex;
  align-items: center;
  gap: 0.5rem;
}

.filter-dropdown {
  padding: 0.5rem 0.75rem;
  border: 2px solid #e5e7eb;
  border-radius: 6px;
  font-size: 0.875rem;
  background: white;
  color: #374151;
  cursor: pointer;
  transition: all 0.2s ease;
  min-width: 140px;
}

.filter-dropdown:focus {
  outline: none;
  border-color: #3b82f6;
  box-shadow: 0 0 0 3px rgba(99, 102, 241, 0.1);
}

.filter-dropdown:hover {
  border-color: #d1d5db;
}

/* Workload Legend */
.workload-legend {
  display: flex;
  gap: 0.75rem;
  align-items: center;
  margin-left: auto;
  flex-wrap: wrap;
  max-width: 350px;
}

/* Member view specific workload legend */
.members-view .workload-legend {
  gap: 0.5rem;
  max-width: 300px;
  flex-shrink: 1;
  min-width: 0;
}

.legend-item {
  display: flex;
  align-items: center;
  gap: 0.25rem;
  font-size: 0.7rem;
  color: #6b7280;
  white-space: nowrap;
  flex-shrink: 0;
}

/* Member view specific legend items */
.members-view .legend-item {
  font-size: 0.65rem;
}

.legend-color {
  width: 10px;
  height: 10px;
  border-radius: 2px;
  flex-shrink: 0;
}

.legend-color.low {
  background: #d1fae5;
}

.legend-color.moderate {
  background: #fef3c7;
}

.legend-color.high {
  background: #fecaca;
}

.legend-color.overload {
  background: #fee2e2;
}

/* Members View - Specific classes to avoid conflicts with task view */
.members-view {
  display: flex;
  flex-direction: column;
  align-items: center;
  width: 100%;
  max-width: 900px;
  margin: 0 auto;
}

.members-view .main-content-member {
  margin: 0 auto;
  flex: 1 1 auto;
  display: flex;
  flex-direction: column;
  overflow-y: auto;
  align-items: center;
  width: 100%;
}

.members-view .stats-section-member {
  margin-bottom: 2rem;
  display: flex;
  justify-content: center;
  width: 100%;
}

.members-view .filter-controls-member {
  margin-bottom: 1.5rem;
  display: flex;
  justify-content: center;
  width: 100%;
}

.members-container {
  margin: 0 auto;
  display: grid;
  grid-template-columns: repeat(auto-fill, minmax(380px, 1fr));
  gap: 1rem;
  max-width: 900px;
  width: 100%;
  justify-items: center;
  padding: 0 1rem;
}

.member-card {
  background: white;
  border-radius: 12px;
  border: 2px solid #e5e7eb;
  padding: 1.5rem;
  transition: all 0.3s ease;
  animation: slideIn 0.3s ease-out both;
  min-height: 280px;
  display: flex;
  flex-direction: column;
  width: 100%;
  max-width: 400px;
}

.member-card:hover {
  border-color: #d1d5db;
  box-shadow: 0 4px 12px rgba(0, 0, 0, 0.1);
  transform: translateY(-2px);
}

.member-card.low {
  border-left: 4px solid #10b981;
}

.member-card.moderate {
  border-left: 4px solid #f59e0b;
}

.member-card.high {
  border-left: 4px solid #f97316;
}

.member-card.overload {
  border-left: 4px solid #ef4444;
  background: #fefefe;
}

.member-header {
  display: flex;
  justify-content: space-between;
  align-items: flex-start;
  margin-bottom: 1rem;
}

.member-info {
  display: flex;
  gap: 0.75rem;
  flex: 1;
}

.member-avatar {
  font-size: 2.5rem;
  color: #9ca3af;
  flex-shrink: 0;
}

.member-details {
  flex: 1;
  min-width: 0;
}

.member-name {
  font-size: 1.1rem;
  font-weight: 600;
  color: #1a1a1a;
  margin: 0 0 0.25rem 0;
  line-height: 1.3;
}

.member-role {
  font-size: 0.8rem;
  color: #6b7280;
  margin: 0 0 0.25rem 0;
  font-weight: 500;
}

.member-email {
  font-size: 0.75rem;
  color: #9ca3af;
  margin: 0;
  overflow: hidden;
  text-overflow: ellipsis;
  white-space: nowrap;
}

.workload-indicator {
  text-align: center;
  padding: 0.5rem;
  border-radius: 8px;
  min-width: 80px;
}

.workload-indicator.low {
  background: #d1fae5;
  color: #065f46;
}

.workload-indicator.moderate {
  background: #fef3c7;
  color: #92400e;
}

.workload-indicator.high {
  background: #fecaca;
  color: #991b1b;
}

.workload-indicator.overload {
  background: #fee2e2;
  color: #7f1d1d;
}

.workload-level {
  font-size: 0.8rem;
  font-weight: 600;
  line-height: 1.2;
}

.task-count {
  font-size: 0.7rem;
  opacity: 0.8;
  margin-top: 0.125rem;
}

/* Member Tasks Summary */
.member-tasks-summary {
  margin-bottom: 1rem;
  flex: 1;
  display: flex;
  flex-direction: column;
  justify-content: space-between;
}

.task-breakdown {
  display: flex;
  justify-content: space-between;
  margin-bottom: 0.75rem;
}

.breakdown-item {
  text-align: center;
  flex: 1;
}

.breakdown-count {
  display: block;
  font-size: 1.25rem;
  font-weight: 600;
  line-height: 1.2;
}

.breakdown-label {
  font-size: 0.7rem;
  color: #6b7280;
  text-transform: uppercase;
  letter-spacing: 0.05em;
}

.breakdown-item.ongoing .breakdown-count {
  color: #d97706;
}

.breakdown-item.under-review .breakdown-count {
  color: #6366f1;
}

.breakdown-item.completed .breakdown-count {
  color: #059669;
}

.priority-breakdown {
  display: flex;
  flex-direction: column;
  gap: 0.25rem;
}

.priority-item,
.upcoming-tasks {
  display: flex;
  align-items: center;
  gap: 0.25rem;
  font-size: 0.75rem;
  color: #6b7280;
}

.priority-item.high {
  color: #dc2626;
}

.priority-item i,
.upcoming-tasks i {
  font-size: 0.7rem;
}

/* Member Actions */
.member-actions {
  display: flex;
  gap: 0.5rem;
  margin-top: auto;
}

.view-tasks-btn {
  width: 100%;
  display: flex;
  align-items: center;
  justify-content: center;
  gap: 0.25rem;
  padding: 0.5rem;
  border-radius: 6px;
  font-size: 0.75rem;
  font-weight: 500;
  cursor: pointer;
  transition: all 0.2s ease;
  border: none;
  background: #f3f4f6;
  color: #374151;
}

.view-tasks-btn:hover {
  background: #e5e7eb;
  color: #1f2937;
}

/* Task View Enhancements */
.task-overdue {
  display: flex;
  align-items: center;
  gap: 0.25rem;
  font-size: 0.75rem;
  color: #dc2626;
  font-weight: 500;
}

.task-due-soon {
  display: flex;
  align-items: center;
  gap: 0.25rem;
  font-size: 0.75rem;
  color: #d97706;
  font-weight: 500;
}

.task-overdue i,
.task-due-soon i {
  font-size: 0.7rem;
}

/* Responsive */
@media (max-width: 1024px) {
  .members-container {
    grid-template-columns: repeat(auto-fill, minmax(320px, 1fr));
  }
  
  .workload-legend {
    margin-left: 0;
    margin-top: 0.5rem;
    max-width: none;
    gap: 0.5rem;
  }
  
  /* Member view specific workload legend responsive */
  .members-view .workload-legend {
    max-width: none;
    gap: 0.5rem;
  }
  
  .filter-container {
    flex-direction: column;
    align-items: flex-start;
    gap: 0.75rem;
  }
  
  /* Member view specific responsive adjustments */
  .members-view .filter-container {
    align-items: center;
    flex-direction: column;
    gap: 1rem;
    max-width: 900px;
    padding: 0 1rem;
  }
  
  .members-view .workload-stats {
    grid-template-columns: repeat(auto-fit, minmax(140px, 1fr));
    gap: 1rem;
    max-width: 100%;
  }
  
  .members-view {
    max-width: 100%;
    padding: 0 1rem;
  }
  
  .member-card {
    min-height: 280px;
    padding: 1.25rem;
    margin: 0 auto;
    max-width: 100%;
  }
  
  .members-view .workload-legend {
    margin-left: 0;
    justify-content: center;
    max-width: none;
    gap: 0.75rem;
  }
  
  .member-card {
    min-height: 260px;
  }
}

@media (max-width: 768px) {
  .app-container {
    padding: 1rem;
    margin-left: 200px; 
  }

  .stats-container {
    grid-template-columns: repeat(auto-fit, minmax(110px, 1fr)); 
    gap: 0.75rem; 
  }

  .stat-card {
    padding: 0.75rem; 
  }

  .stat-content {
    gap: 0.5rem; 
  }

  .stat-icon {
    width: 28px; 
    height: 28px;
    font-size: 0.9rem;
  }

  .stat-number {
    font-size: 1.25rem; 
  }

  .stat-title {
    font-size: 0.65rem; 
    line-height: 1.2;
  }

  .task-title-section {
    flex-direction: column;
    align-items: flex-start;
    gap: 0.5rem;
  }

  .toggle-info {
    flex-wrap: wrap;
  }
  
  .header-actions {
    flex-direction: column;
    gap: 0.5rem;
    align-items: stretch;
  }
  
  .view-toggle-btn {
    justify-content: center;
  }
  
  .members-container {
    grid-template-columns: 1fr;
    padding: 0 0.5rem;
  }
  
  .workload-legend {
    justify-content: center;
  }
  
  /* Member view responsive adjustments */
  .members-view {
    max-width: 100%;
    padding: 0 0.5rem;
  }
  
  .members-view .filter-container {
    flex-direction: column;
    gap: 1rem;
    align-items: center;
    max-width: 100%;
    padding: 0 0.5rem;
  }
  
  .members-view .workload-stats {
    grid-template-columns: repeat(auto-fit, minmax(110px, 1fr));
    gap: 0.75rem;
    max-width: 100%;
  }
  
  .members-view .workload-legend {
    margin-left: 0;
    justify-content: center;
    gap: 0.5rem;
    flex-wrap: wrap;
  }
  
  .member-card {
    min-height: 240px;
    padding: 1rem;
    margin: 0 auto;
    max-width: 100%;
  }
}

@media (max-width: 640px) {
  .app-container {
    margin-left: 0; 
    padding: 1rem;
  }

  .stats-container {
    grid-template-columns: repeat(2, 1fr); 
  }

  .stat-card {
    padding: 0.5rem; 
  }

  .stat-content {
    flex-direction: column; 
    text-align: center;
    gap: 0.25rem;
  }

  .stat-icon {
    width: 24px;
    height: 24px;
    font-size: 0.8rem;
  }

  .stat-number {
    font-size: 1.1rem; 
  }

  .stat-title {
    font-size: 0.6rem; 
    white-space: normal; 
    text-align: center;
  }

  .subtask-header {
    flex-direction: column;
    align-items: flex-start;
    gap: 0.25rem;
  }
  
  .header-section {
    flex-direction: column;
    align-items: flex-start;
    gap: 1rem;
  }
  
  .header-actions {
    width: 100%;
    flex-direction: row;
  }
  
  .filter-container {
    flex-direction: column;
    align-items: stretch;
  }
  
  .workload-legend {
    justify-content: flex-start;
    gap: 0.5rem;
  }
  
  .legend-item {
    font-size: 0.7rem;
  }
  
  /* Member view responsive adjustments */
  .members-view {
    padding: 0 0.25rem;
  }
  
  .members-view .filter-container {
    padding: 0 0.25rem;
    gap: 0.75rem;
    flex-direction: column;
    align-items: stretch;
  }
  
  .members-view .workload-stats {
    grid-template-columns: repeat(2, 1fr);
    gap: 0.5rem;
  }
  
  .members-view .workload-legend {
    gap: 0.25rem;
    font-size: 0.7rem;
    justify-content: flex-start;
  }
  
  .member-card {
    min-height: 220px;
    padding: 0.75rem;
    font-size: 0.9rem;
  }
  
  .member-card h4 {
    font-size: 1rem;
    margin-bottom: 0.5rem;
  }
  
  .member-card .workload-info {
    margin-top: 0.5rem;
  }
}

/* Extra small screens */
@media (max-width: 480px) {
  .app-container {
    margin-left: 0;
    padding: 0.5rem;
  }

  .stats-container {
    grid-template-columns: 1fr 1fr; 
  }

  .stat-card {
    min-width: 0;
    padding: 0.4rem;
  }

  .stat-content {
    flex-direction: column;
    align-items: center;
    gap: 0.2rem;
  }

  .stat-number {
    font-size: 1rem;
  }

  .stat-title {
    font-size: 0.55rem;
    line-height: 1.1;
    text-align: center;
  }
  
  .header-actions {
    flex-direction: column;
  }
  
  .workload-legend {
    flex-wrap: wrap;
    gap: 0.25rem;
  }
  
  .legend-item {
    font-size: 0.65rem;
  }
  
  /* Member view responsive adjustments */
  .members-view {
    padding: 0;
  }
  
  .members-view .filter-container {
    padding: 0 0.25rem;
    gap: 0.5rem;
  }
  
  .members-view .workload-stats {
    grid-template-columns: 1fr 1fr;
    gap: 0.4rem;
  }
  
  .members-view .workload-legend {
    gap: 0.2rem;
    font-size: 0.65rem;
    flex-wrap: wrap;
    justify-content: center;
  }
  
  .member-card {
    min-height: 200px;
    padding: 0.6rem;
    font-size: 0.85rem;
    margin: 0.25rem 0;
  }
  
  .member-card h4 {
    font-size: 0.9rem;
    margin-bottom: 0.4rem;
  }
  
  .member-card .workload-info {
    margin-top: 0.4rem;
    font-size: 0.8rem;
  }
  
  .members-container {
    grid-template-columns: 1fr;
    gap: 0.5rem;
    padding: 0 0.25rem;
  }
}

@media (max-width: 400px) {
  .stat-title {
    font-size: 0.5rem;
    line-height: 1;
    word-break: break-word; 
    hyphens: auto; 
  }
}<|MERGE_RESOLUTION|>--- conflicted
+++ resolved
@@ -446,22 +446,6 @@
 
 .success-popup {
   position: fixed;
-<<<<<<< HEAD
-  top: 20px;               /* distance from top */
-  left: 50%;               /* start from center */
-  transform: translateX(-50%); /* center horizontally */
-  background-color: #28a745;  /* green */
-  color: white;
-  padding: 12px 20px;
-  border-radius: 8px;
-  box-shadow: 0px 4px 12px rgba(0,0,0,0.2);
-  z-index: 1000;
-  font-weight: bold;
-  animation: fadeInOut 3s forwards;
-  text-align: center;
-  min-width: 200px;        /* optional: ensure some width */
-  max-width: 90%;
-=======
   top: 2rem;
   right: 2rem;
   background: #d1fae5;
@@ -485,7 +469,6 @@
     opacity: 1;
     transform: translateX(0);
   }
->>>>>>> f38e9618
 }
 
 .error-popup {
