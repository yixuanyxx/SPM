<template>
  <div class="app-layout ms-2">
    <!-- Side Navigation -->
    <SideNavbar />
    
    <!-- Main Content Area -->
    <div class="app-container">
      <!-- Header Section -->
      <div class="header-section">
        <div class="header-content">
          <h1 class="page-title">My Personal Tasks</h1>
          <p class="page-subtitle">View and Create Your Personal Tasks</p>
        </div>
        <button v-if="canCreateTask" @click="openCreateTask" class="create-task-btn">
            <i class="bi bi-plus-lg"></i>
            Create New Task
        </button>
        
        <CreateNewTaskForm 
          :isVisible="isCreateTaskVisible"
          @close="isCreateTaskVisible = false"
          @task-created="handleTaskCreated"
        />
      </div>
      
    <!-- Stats Section -->
    <div class="stats-section">
      <div class="stats-container">
        <div class="stat-card" @click="activeFilter = 'all'" :class="{ active: activeFilter === 'all' }">
          <div class="stat-content">
            <div class="stat-icon total">
              <i class="bi bi-list-task"></i>
            </div>
            <div class="stat-info">
              <div class="stat-number">{{ totalTasks }}</div>
              <div class="stat-title">Total</div>
            </div>
          </div>
        </div>

        <!-- Unassigned status card - only show for managers and directors -->
        <div v-if="isManagerOrDirector" class="stat-card" @click="activeFilter = 'Unassigned'" :class="{ active: activeFilter === 'Unassigned' }">
          <div class="stat-content">
            <div class="stat-icon unassigned">
              <i class="bi bi-person-dash"></i>
            </div>
            <div class="stat-info">
              <div class="stat-number">{{ unassignedTasks }}</div>
              <div class="stat-title">Unassigned</div>
            </div>
          </div>
        </div>
        
        <div class="stat-card" @click="activeFilter = 'Ongoing'" :class="{ active: activeFilter === 'Ongoing' }">
          <div class="stat-content">
            <div class="stat-icon ongoing">
              <i class="bi bi-play-circle"></i>
            </div>
            <div class="stat-info">
              <div class="stat-number">{{ ongoingTasks }}</div>
              <div class="stat-title">Ongoing</div>
            </div>
          </div>
        </div>
        
        <div class="stat-card" @click="activeFilter = 'Under Review'" :class="{ active: activeFilter === 'Under Review' }">
          <div class="stat-content">
            <div class="stat-icon under-review">
              <i class="bi bi-eye"></i>
            </div>
            <div class="stat-info">
              <div class="stat-number">{{ underReviewTasks }}</div>
              <div class="stat-title">Under Review</div>
            </div>
          </div>
        </div>
        
        <div class="stat-card" @click="activeFilter = 'Completed'" :class="{ active: activeFilter === 'Completed' }">
          <div class="stat-content">
            <div class="stat-icon completed">
              <i class="bi bi-check-circle-fill"></i>
            </div>
            <div class="stat-info">
              <div class="stat-number">{{ completedTasks }}</div>
              <div class="stat-title">Completed</div>
            </div>
          </div>
        </div>
      </div>
    </div>

    <!-- Main Content -->
    <div class="main-content">
      <!-- Sort Controls -->
      <div class="sort-controls">
        <div class="sort-container">
          <label for="sortBy">Sort by:</label>
          <select id="sortBy" v-model="sortBy" class="sort-dropdown">
            <option value="due_date">Due Date</option>
            <option value="priority">Priority</option>
            <option value="status">Status</option>
            <option value="name">Task Name</option>
          </select>
          <button 
            @click="toggleSortOrder" 
            class="sort-order-btn"
            :title="sortOrder === 'asc' ? 'Sort Descending' : 'Sort Ascending'"
          >
            <i :class="sortOrder === 'asc' ? 'bi bi-sort-up' : 'bi bi-sort-down'"></i>
          </button>
        </div>
      </div>
      
      <!-- Tasks -->
      <div class="tasks-container">

        <!-- Loading state -->
        <div v-if="isLoadingTasks" class="loading-state">
          <div class="loading-spinner">
            <i class="bi bi-arrow-clockwise spin"></i>
          </div>
          <p class="loading-text">Loading your tasks...</p>
        </div>

        <!-- if no tasks found -->
        <div v-else-if="!isLoadingTasks && filteredTasks.length === 0" class="empty-state">
          <div class="empty-icon">
            <i class="bi bi-clipboard"></i>
          </div>
          <div class="empty-title">No tasks found :(</div>
          <p class="empty-subtitle">{{ getEmptyMessage() }}</p>
        </div>

        <div 
          v-else
          v-for="(task, index) in filteredTasks" 
          :key="task.id"
          class="task-card"
          :class="{ completed: task.status === 'Completed' }"
          :style="{ animationDelay: `${index * 0.05}s` }"
        >
          <!-- Main Task -->
          <div class="task-main" @click="navigateToTask(task.id)">
            <div class="task-content">
              <div class="task-header">
                <div class="task-title-section">
                  <h3 class="task-title" :class="{ completed: task.status === 'Completed' }">
                    {{ task.task_name }}
                  </h3>
                  <div class="task-badges">
                    <div class="task-status" :class="getStatusClass(task.status)">
                      <i :class="getStatusIcon(task.status)"></i>
                      <span>{{ getStatusLabel(task.status) }}</span>
                    </div>
                    <div class="task-priority" :class="getPriorityClass(task.priority)">
                      <i class="bi bi-flag-fill"></i>
                      <span>{{ task.priority }}</span>
                    </div>
                    <!-- New Create Subtask Button -->
                    <button 
                      class="create-subtask-btn" 
                      @click.stop="openSubtaskModal(task)"
                      title="Create subtasks"
                    >
                    <i class="bi bi-plus-lg"></i>
                  </button>
                </div>
              </div>
                <div class="task-people">
                  <div v-if="task.owner_id" class="task-owner">
                    <i class="bi bi-person-fill"></i>
                    <span class="owner-label">Owner:</span>
                    <span class="owner-name">{{ getUserName(task.owner_id) }}</span>
                  </div>
                  <div v-if="task.collaborators && task.collaborators.length > 0" class="task-collaborators">
                    <i class="bi bi-people-fill"></i>
                    <span class="collab-label">Collaborators:</span>
                    <span class="collab-names">
                      {{ task.collaborators.slice(0, 2).map(id => getUserName(id)).join(', ') }}
                      <span v-if="task.collaborators.length > 2" class="more-collabs">
                        +{{ task.collaborators.length - 2 }} more
                      </span>
                    </span>
                  </div>
                </div>
                <div class="task-meta">
                  <div class="task-date">
                    <i class="bi bi-calendar3"></i>
                    <span>{{ formatDate(task.due_date) }}</span>
                  </div>
                </div>
              </div>
            </div>
            <div class="task-actions">
              <div class="click-hint">
                <i class="bi bi-arrow-right"></i>
              </div>
            </div>
          </div>

          <!-- Subtasks Toggle -->
          <div 
            v-if="task.subtasks && task.subtasks.length > 0" 
            class="subtasks-toggle"
            @click="toggleSubtasks(task.id)"
          >
            <div class="toggle-content">
              <div class="toggle-info">
                <i class="bi bi-diagram-3"></i>
                <span>{{ task.subtasks.length }} subtask{{ task.subtasks.length !== 1 ? 's' : '' }}</span>
                <div class="subtask-progress">
                  <div class="progress-bar">
                    <div 
                      class="progress-fill" 
                      :style="{ width: `${getSubtaskProgress(task)}%` }"
                    ></div>
                  </div>
                  <span class="progress-text">{{ getCompletedSubtasks(task) }}/{{ task.subtasks.length }}</span>
                </div>
              </div>
              <div class="toggle-icon" :class="{ expanded: expandedTasks.includes(task.id) }">
                <i class="bi bi-chevron-down"></i>
              </div>
            </div>
          </div>

          <!-- Subtasks -->
          <transition name="subtasks">
            <div v-if="task.subtasks && task.subtasks.length > 0 && expandedTasks.includes(task.id)" class="subtasks-section">
              <div 
                v-for="(subtask, subIndex) in task.subtasks" 
                :key="subtask.id"
                class="subtask"
                :class="{ completed: subtask.status === 'Completed' }"
                :style="{ animationDelay: `${subIndex * 0.03}s` }"
                @click="navigateToTask(subtask.id)"
              >
                <div class="subtask-content">
                  <div class="subtask-header">
                    <div class="subtask-title" :class="{ completed: subtask.status === 'Completed' }">
                      {{ subtask.task_name }}
                    </div>
                    <div class="task-status" :class="getStatusClass(subtask.status)">
                      <i :class="getStatusIcon(subtask.status)"></i>
                    </div>
                  </div>
                  <div class="subtask-meta">
                    <div class="subtask-date">
                      <i class="bi bi-calendar3"></i>
                      <span>{{ formatDate(subtask.due_date) }}</span>
                    </div>
                    <div v-if="subtask.owner_id" class="subtask-owner">
                      <i class="bi bi-person"></i>
                      <span>{{ getUserName(subtask.owner_id) }}</span>
                    </div>
                  </div>
                </div>
                <div class="subtask-action">
                  <i class="bi bi-arrow-right"></i>
                </div>
              </div>
            </div>
          </transition>
        </div>
      </div>
    </div>
<<<<<<< HEAD
  </div>
<!-- Subtask Creation Modal -->
<teleport to="body">
  <div v-if="isSubtaskModalVisible" class="modal-overlay" @click="closeSubtaskModal">
    <div class="modal-container" @click.stop>
      <div class="modal-header">
        <div class="modal-title-section">
          <h2>Create Subtask</h2>
=======
    <!-- Create Task Modal -->
    <div v-if="showCreateModal" class="modal-overlay">
      <div class="modal-content">

        <h2>Create New Task</h2>

        <label>Task Name* </label>
        <input v-model="newTask.task_name" placeholder="Enter task name" :class="{ 'input-error': newTask.task_name.trim() === '' }" required/>

        <label>Description* </label>
        <textarea v-model="newTask.description" placeholder="Enter description" :class="{ 'input-error': newTask.description.trim() === '' }" required></textarea>

        <label>Due Date* </label>
        <input type="datetime-local" v-model="newTask.due_date" :class="{ 'input-error': newTask.due_date.trim() === '' }" required/>

        <!-- Priority Level -->
        <div class="form-group mt-4">
          <label for="priority">Priority Level: {{ newTask.priority }}</label>
          <div class="priority-slider-container">
            <input
              id="priority"
              type="range"
              min="1"
              max="10"
              v-model="newTask.priority"
              class="priority-slider"
            />
            <div class="priority-labels">
              <span class="priority-label-left">1 - Least Important</span>
              <span class="priority-label-right">10 - Most Important</span>
            </div>
          </div>
        </div>

        <label>Status</label>
        <select v-model="newTask.status">
          <option v-if="isManagerOrDirector" value="Unassigned">Unassigned</option>
          <option value="Ongoing">Ongoing</option>
          <option value="Under Review">Under Review</option>
          <option value="Completed">Completed</option>
        </select>

        <label>Project</label>
        <select v-model="newTask.project_id">
          <option value="">-- Select Project --</option>
          <template v-if="userProjects.length > 0">
            <option 
              v-for="project in userProjects" 
              :key="project.id" 
              :value="project.id"
            >
              {{ project.proj_name }}
            </option>
          </template>
           <option v-else disabled>No projects available</option>
        </select>

        <label>Collaborators (emails)</label>
        <div class="autocomplete">
          <input 
            type="text"
            v-model="collaboratorQuery"
            placeholder="Type email..."
          />

          <ul v-if="collaboratorSuggestions.length > 0" class="suggestions-list">
            <li 
              v-for="user in collaboratorSuggestions" 
              :key="user.id"
              @click="addCollaborator(user)"
            >
              {{ user.email }}
            </li>
          </ul>

          <div class="selected-collaborators">
            <span 
              v-for="user in selectedCollaborators" 
              :key="user.id" 
              class="selected-email"
            >
              {{ user.email }} <i class="bi bi-x" @click="removeCollaborator(user)"></i>
            </span>
          </div>
        </div>

        <!-- <label>Subtask IDs (comma-separated)</label>
        <input type="text" v-model="newTask.subtasks" placeholder="e.g., 201,202" /> -->

        <label>Attach PDF</label>
        <input type="file" @change="handleFileUpload" accept="application/pdf" />

        <div class="modal-actions">
          <button @click="submitNewTask">
            Create
          </button>
          <button @click="showCreateModal = false">Cancel</button>
>>>>>>> 4707e8da
        </div>
        <button @click="closeSubtaskModal" class="modal-close-btn">
          <i class="bi bi-x-lg"></i>
        </button>
      </div>
      
      <div class="modal-body">
        <SubtaskForm 
          v-model="currentSubtasks"
          :parent-task="selectedTask"
        />
      </div>
      
      <div class="modal-footer">
        <button @click="closeSubtaskModal" class="btn-modal-cancel">
          Cancel
        </button>
        <button @click="saveSubtasks" class="btn-modal-save">
          <i class="bi bi-check-lg"></i>
          Save Subtasks
        </button>
      </div>
    </div>
<<<<<<< HEAD
=======
    <div v-if="showErrorPopup" class="error-popup">
      <i class="bi bi-exclamation-triangle"></i>
      {{ errorMessage }}
      <button class="close-btn" @click="showErrorPopup = false">×</button>
    </div>
    <div v-if="showSuccessMessage" class="success-popup">
      Task created successfully!
    </div>

>>>>>>> 4707e8da
  </div>
</teleport>
</div>
</template>

<script setup>
import { ref, computed, onMounted,watch } from 'vue'
import { useRouter } from 'vue-router'
import SideNavbar from '../../components/SideNavbar.vue'
import CreateNewTaskForm from '../../components/CreateNewTask.vue'
import SubtaskForm from '../../components/CreateSubtask.vue'
import { getCurrentUserData } from '../../services/session.js'
import { enhancedNotificationService } from '../../services/notifications.js'
import "./taskview.css"

const activeFilter = ref('all')
const sortBy = ref('due_date')
const sortOrder = ref('asc')
const expandedTasks = ref([])
const userRole = ref('')
const userId = ref(null)
const showCreateModal = ref(false);
const errorMessage = ref('')
const showErrorPopup = ref(false)

onMounted(() => {
  const userData = getCurrentUserData()
  userRole.value = userData.role?.toLowerCase() || ''
  userId.value = parseInt(userData.userid) || null
  
  console.log('User data from session:', userData)
  console.log('Fetching projects for userId:', userId.value)

  // Only fetch data if userId is available
  if (userId.value) {
    isLoadingTasks.value = true // Start loading
    
    fetch(`http://localhost:5002/tasks/user-task/${userId.value}`)
      .then(response => {
        if (!response.ok) {
          throw new Error(`HTTP error! status: ${response.status}`)
        }
        return response.json()
      })
      .then(data => {
        // API returns { "tasks": [ {...}, {...} ] }
        tasks.value = data.tasks.data
        console.log('Fetched tasks:', tasks.value)
        
        // Fetch user details for all users mentioned in tasks
        fetchTaskUsers()
      })
      .catch(error => {
        console.error('Error fetching tasks:', error)
      })
      .finally(() => {
        isLoadingTasks.value = false // End loading
      })

    // Fetch projects owned by user
    fetch(`http://localhost:5001/projects/owner/${userId.value}`)
      .then(response => {
        if (!response.ok) {
          if (response.status === 404) {
            console.warn('No projects found for this user')
            userProjects.value = []
            return
          }
          throw new Error(`HTTP error! status: ${response.status}`)
        }
        return response.json()
      })
      .then(data => {
      const allProjects = data.data || []
      // filter projects where user is owner or in collaborators
      userProjects.value = allProjects.filter(project => {
        const collabs = project.collaborators || []
        return project.owner_id == userId.value || collabs.includes(Number(userId.value))
      })
      console.log('Filtered projects for dropdown:', userProjects.value)
      })
      .catch(error => console.error('Error fetching projects:', error))
  }
})

// Check if user is manager or director
const isManagerOrDirector = computed(() => {
  return ['manager', 'director'].includes(userRole.value)
})

const tasks = ref([]) // where the fetched data will be stored
const userProjects = ref([])
const showSuccessMessage = ref(false)
const users = ref({}) // Store user information lookup { userid: { name, email, ... } }
const isLoadingTasks = ref(false) // Loading state for tasks

// Function to fetch user details by userid
const fetchUserDetails = async (userid) => {
  if (!userid) return null
  if (users.value[userid]) {
    return users.value[userid] // Return cached user
  }
  
  try {
    console.log(`Fetching user details for userid: ${userid}`)
    const response = await fetch(`http://localhost:5003/users/${userid}`)
    if (response.ok) {
      const data = await response.json()
      console.log(`User data received for ${userid}:`, data)
      const user = data.data
      if (user) {
        users.value[userid] = user
        console.log(`Cached user ${userid}:`, user)
        return user
      }
    } else {
      console.error(`Failed to fetch user ${userid}: ${response.status}`)
    }
  } catch (error) {
    console.error(`Error fetching user ${userid}:`, error)
  }
  return null
}

// Function to get user names for display
const getUserName = (userid) => {
  if (!userid) return 'Unknown User'
  const user = users.value[userid]
  return user?.name || `Invalid user`
}

// Function to fetch all users mentioned in tasks
const fetchTaskUsers = async () => {
  const userIds = new Set()
  
  // Collect all unique user IDs from tasks
  tasks.value.forEach(task => {
    if (task.owner_id) userIds.add(task.owner_id)
    if (task.collaborators) {
      task.collaborators.forEach(id => userIds.add(id))
    }
    // Also check subtasks
    if (task.subtasks) {
      task.subtasks.forEach(subtask => {
        if (subtask.owner_id) userIds.add(subtask.owner_id)
        if (subtask.collaborators) {
          subtask.collaborators.forEach(id => userIds.add(id))
        }
      })
    }
  })
  
  console.log(`Found user IDs to fetch:`, Array.from(userIds))
  
  // Fetch user details for all unique IDs
  const fetchPromises = Array.from(userIds).map(userid => fetchUserDetails(userid))
  const results = await Promise.all(fetchPromises)
  console.log(`Fetched ${results.filter(r => r !== null).length} users out of ${userIds.size}`)
}

onMounted(() => {
  const userData = getCurrentUserData()
  userRole.value = userData.role?.toLowerCase() || ''
  userId.value = parseInt(userData.userid) || null
  
  console.log('User data from session:', userData)
  console.log('Fetching projects for userId:', userId.value)

  // Only fetch data if userId is available
  if (userId.value) {
    isLoadingTasks.value = true // Start loading
    
    fetch(`http://localhost:5002/tasks/user-task/${userId.value}`)
      .then(response => {
        if (!response.ok) {
          throw new Error(`HTTP error! status: ${response.status}`)
        }
        return response.json()
      })
      .then(data => {
        // API returns { "tasks": [ {...}, {...} ] }
        tasks.value = data.data
        console.log('Fetched tasks:', tasks.value)
        
        // Fetch user details for all users mentioned in tasks
        fetchTaskUsers()
      })
      .catch(error => {
        console.error('Error fetching tasks:', error)
      })
      .finally(() => {
        isLoadingTasks.value = false // End loading
      })

    // Fetch projects owned by user
    fetch(`http://localhost:5001/projects/owner/${userId.value}`)
      .then(response => {
        if (!response.ok) {
          if (response.status === 404) {
            console.warn('No projects found for this user')
            userProjects.value = []
            return
          }
          throw new Error(`HTTP error! status: ${response.status}`)
        }
        return response.json()
      })
      .then(data => {
      const allProjects = data.data || []
      // filter projects where user is owner or in collaborators
      userProjects.value = allProjects.filter(project => {
        const collabs = project.collaborators || []
        return project.owner_id == userId.value || collabs.includes(Number(userId.value))
      })
      console.log('Filtered projects for dropdown:', userProjects.value)
      })
      .catch(error => console.error('Error fetching projects:', error))
  }
})

const collaboratorQuery = ref('');
const selectedCollaborators = ref([]);
const collaboratorSuggestions = ref([]);

const addCollaborator = (user) => {
  if (!selectedCollaborators.value.find(u => u.id === user.id)) {
    selectedCollaborators.value.push(user)
  }
  collaboratorQuery.value = ''
  collaboratorSuggestions.value = []
};

const removeCollaborator = (user) => {
  selectedCollaborators.value = selectedCollaborators.value.filter(u => u.id !== user.id);
};

// fetch suggestions whenever the query changes
watch(collaboratorQuery, async (query) => {
  if (!query) {
    collaboratorSuggestions.value = [];
    return;
  }

  try {
    const res = await fetch(`http://localhost:5003/users/search?email=${encodeURIComponent(query)}`);
    if (!res.ok) throw new Error('Failed to fetch user emails');
    const data = await res.json();
    collaboratorSuggestions.value = data.data || [];
  } catch (err) {
    console.error(err);
    collaboratorSuggestions.value = [];
  }
});

<<<<<<< HEAD
// Computed property to determine if user can create tasks
const canCreateTask = computed(() => {
  return userRole.value === "manager" || userRole.value === "director" || userRole.value === "staff";
});

// Popup visibility state
const isCreateTaskVisible = ref(false);

function openCreateTask() {
  console.log("Clicked create task button!");
  isCreateTaskVisible.value = true;
=======
const newTaskFile = ref(null)
const handleFileUpload = (event) => {
  const file = event.target.files[0]
  console.log("File type:", file.type)
  if (file && file.type === "application/pdf") {
    newTaskFile.value = file
    errorMessage.value = ''
  } else {
    errorMessage.value = "Only PDF files are allowed"
    showErrorPopup.value = true
    console.log("error",errorMessage.value)
    event.target.value = null
    newTaskFile.value = null
  }
>>>>>>> 4707e8da
}

const handleTaskCreated = (newTaskData) => {
  tasks.value.push(newTaskData)
  isCreateTaskVisible.value = false
  showSuccessMessage.value = true
  setTimeout(() => {
    showSuccessMessage.value = false
  }, 3000)
}

// Add these refs
const isSubtaskModalVisible = ref(false)
const selectedTask = ref(null)
const currentSubtasks = ref([])

// Add these methods
const openSubtaskModal = (task) => {
  selectedTask.value = task
  currentSubtasks.value = [] // Reset subtasks
  isSubtaskModalVisible.value = true
}

const closeSubtaskModal = () => {
  isSubtaskModalVisible.value = false
  selectedTask.value = null
  currentSubtasks.value = []
}

<<<<<<< HEAD
const saveSubtasks = async () => {
  if (currentSubtasks.value.length === 0) {
    alert('Please add at least one subtask')
=======
// Function to update project's tasks and collaborators arrays
const updateProjectTasks = async (projectId, taskId, taskCollaborators = []) => {
  try {
    // Get current project details to get existing tasks and collaborators
    const projectResponse = await fetch(`http://127.0.0.1:5001/projects/${projectId}`)
    if (!projectResponse.ok) {
      console.error('Failed to fetch project details')
      return
    }
    
    const projectData = await projectResponse.json()
    const project = projectData.data || projectData
    
    // Get existing tasks array and add new task ID
    const existingTasks = Array.isArray(project.tasks) ? project.tasks : []
    const updatedTasks = existingTasks.includes(taskId) ? existingTasks : [...existingTasks, taskId]
    
    // Get existing collaborators and merge with task collaborators
    const existingCollaborators = Array.isArray(project.collaborators) 
      ? project.collaborators.map(c => parseInt(c))
      : []
    
    // Merge task collaborators with project collaborators (remove duplicates)
    const mergedCollaborators = [...new Set([...existingCollaborators, ...taskCollaborators])]
    
    // Prepare update payload
    const updatePayload = {
      project_id: projectId,
      tasks: updatedTasks
    }
    
    // Only add collaborators to payload if there are changes
    if (mergedCollaborators.length > existingCollaborators.length) {
      updatePayload.collaborators = mergedCollaborators
    }
    
    // Update project with new tasks and collaborators
    const updateResponse = await fetch('http://127.0.0.1:5001/projects/update', {
      method: 'PUT',
      headers: { 'Content-Type': 'application/json' },
      body: JSON.stringify(updatePayload)
    })
    
    if (updateResponse.ok) {
      console.log(`Task ${taskId} added to project ${projectId}`)
      if (updatePayload.collaborators) {
        console.log(`Collaborators synced with project ${projectId}`)
      }
    } else {
      console.error('Failed to update project')
    }
  } catch (error) {
    console.error('Error in updateProjectTasks:', error)
    throw error
  }
}

// send POST to backend
const submitNewTask = async () => {
  if (!newTask.value.task_name || !newTask.value.description || !newTask.value.due_date) {
    errorMessage.value = 'Please fill out all required fields: Task Name, Description, and Due Date.'
    showErrorPopup.value = true
>>>>>>> 4707e8da
    return
  }
  
  try {
    // Here you would make API calls to save the subtasks
    // For now, we'll just add them to the parent task locally
    if (selectedTask.value) {
      if (!selectedTask.value.subtasks) {
        selectedTask.value.subtasks = []
      }
      selectedTask.value.subtasks.push(...currentSubtasks.value)
    }
    
<<<<<<< HEAD
    console.log('Saving subtasks:', currentSubtasks.value)
    closeSubtaskModal()
=======
    // Add all task fields to FormData
    formData.append('owner_id', newTask.value.owner_id)
    formData.append('task_name', newTask.value.task_name)
    formData.append('description', newTask.value.description)
    formData.append('type', newTask.value.type)
    if (newTask.value.due_date) {
      const localDate = new Date(newTask.value.due_date)
      // Convert to ISO string in UTC
      const utcDateString = localDate.toISOString() // format: "2025-10-07T02:45:00.000Z"
      formData.append('due_date', utcDateString)
    }
    formData.append('priority', newTask.value.priority)
    formData.append('status', newTask.value.status)
>>>>>>> 4707e8da
    
    // Show success message
  } catch (error) {
    console.error('Error saving subtasks:', error)
    alert('Failed to save subtasks')
  }
}

// const newTaskFile = ref(null)
// const handleFileUpload = (event) => {
//   const file = event.target.files[0]
//   if (file && file.type === "application/pdf") {
//     newTaskFile.value = file
//   } else {
//     alert("Only PDF files are allowed")
//     event.target.value = null
//     newTaskFile.value = null
//   }
// }

// const newTask = ref({
//   owner_id: null, // Will be set when userId is available
//   task_name: '',
//   description: '',
//   type: 'parent',
//   due_date: '',
//   priority: '5',
//   status: 'Ongoing',
//   project_id: '',
//   collaborators: '',
//   parent_task: '',
//   subtasks: [], 
// })

// // Watch for userId changes and update newTask.owner_id
// watch(userId, (newUserId) => {
//   if (newUserId) {
//     newTask.value.owner_id = newUserId
//   }
// }, { immediate: true })

// const isFormValid = computed(() => {
//   return newTask.value.task_name.trim() !== '' &&
//          newTask.value.description.trim() !== '' &&
//          newTask.value.due_date.trim() !== ''   
// })

// // send POST to backend
// const submitNewTask = async () => {
//   if (!newTask.value.task_name || !newTask.value.description || !newTask.value.due_date) {
//     alert('Please fill out all required fields: Task Name, Description, and Due Date.')
//     return
//   }
//   try {
//     // Directors and managers use the manager endpoint (owner only, no auto-collaborator addition)
//     // Staff uses the staff endpoint (automatically adds owner as collaborator)
//     let endpoint = (userRole.value === 'manager' || userRole.value === 'director')
//       ? 'http://localhost:5002/tasks/manager-task/create'
//       : 'http://localhost:5002/tasks/staff-task/create'

//     // Use FormData to handle file uploads properly
//     const formData = new FormData()
    
//     // Add all task fields to FormData
//     formData.append('owner_id', newTask.value.owner_id)
//     formData.append('task_name', newTask.value.task_name)
//     formData.append('description', newTask.value.description)
//     formData.append('type', newTask.value.type)
//     formData.append('due_date', newTask.value.due_date)
//     formData.append('priority', newTask.value.priority)
//     formData.append('status', newTask.value.status)
    
//     if (newTask.value.project_id) {
//       formData.append('project_id', newTask.value.project_id)
//     }
    
//     if (newTask.value.parent_task) {
//       formData.append('parent_task', newTask.value.parent_task)
//     }
    
//     // Add collaborators as comma-separated string with role-based logic
//     const collaboratorIds = selectedCollaborators.value.map(user => parseInt(user.userid))
    
//     // Role-based owner inclusion in collaborators:
//     // - Staff: Include owner as collaborator
//     // - Manager/Director: Owner only, NOT in collaborators
//     if (userRole.value === 'staff') {
//       // For staff, ensure owner is always included in collaborators
//       if (!collaboratorIds.includes(newTask.value.owner_id)) {
//         collaboratorIds.push(newTask.value.owner_id)
//         console.log('Added staff owner to collaborators')
//       }
//     }
    
//     // Only append collaborators if there are any
//     if (collaboratorIds.length > 0) {
//       const collaboratorString = collaboratorIds.join(',')
//       console.log('Appending collaborators string:', collaboratorString)
//       formData.append('collaborators', collaboratorString)
//     } else {
//       console.log('No collaborators to append - skipping collaborators field entirely')
//     }
  
//     // Add subtasks - send as JSON if backend expects subtask objects
//     if (newTask.value.subtasks && newTask.value.subtasks.length > 0) {
//       formData.append('subtasks', JSON.stringify(newTask.value.subtasks))
//     }
    
<<<<<<< HEAD
//     // Add the actual file for upload
//     if (newTaskFile.value) {
//       formData.append('attachment', newTaskFile.value)
//     }

//     const response = await fetch(endpoint, {
//       method: 'POST',
//       body: formData  // Don't set Content-Type header - browser will set it automatically with boundary
//     })

//     const data = await response.json()

//     if (response.ok && data.Code === 201) {
//       tasks.value.push(data.data)
//       // reset form
//       newTask.value = {
//         owner_id: userId.value,
//         task_name: '',
//         description: '',
//         type: 'parent',
//         due_date: '',
//         priority: '5',
//         status: 'Ongoing',
//         project_id: '',
//         collaborators: '',
//         parent_task: '',
//         subtasks: [],
//       }
//       selectedCollaborators.value = []
//       newTaskFile.value = null
//       // Clear the file input element
//       const fileInput = document.querySelector('input[type="file"]')
//       if (fileInput) {
//         fileInput.value = ''
//       }
//       showCreateModal.value = false
//       showSuccessMessage.value = true
//       setTimeout(() => {
//         showSuccessMessage.value = false
//       }, 3000)
//     } else {
//       alert('Failed: ' + data.Message)
//     }
//   } catch (err) {
//     console.error(err)
//     alert('Error creating task')
//   }
// }
=======
    // Add the actual file for upload
    if (newTaskFile.value) {
      formData.append('attachment', newTaskFile.value)
    }

    const response = await fetch(endpoint, {
      method: 'POST',
      body: formData  // Don't set Content-Type header - browser will set it automatically with boundary
    })

    const data = await response.json()

    if (response.ok && data.Code === 201) {
      const createdTask = data.data
      tasks.value.push(createdTask)
      
      // If task is attached to a project, update the project's tasks and collaborators arrays
      if (newTask.value.project_id) {
        try {
          // Get collaborator IDs from selected collaborators
          const collaboratorIds = selectedCollaborators.value.map(user => parseInt(user.userid))
          await updateProjectTasks(newTask.value.project_id, createdTask.id, collaboratorIds)
        } catch (error) {
          console.error('Error updating project tasks:', error)
          // Don't break the flow - task was created successfully
        }
      }
      
      // reset form
      newTask.value = {
        owner_id: userId.value,
        task_name: '',
        description: '',
        type: 'parent',
        due_date: '',
        priority: '5',
        status: 'Ongoing',
        project_id: '',
        collaborators: '',
        parent_task: '',
        subtasks: ''
      }
      selectedCollaborators.value = []
      newTaskFile.value = null
      // Clear the file input element
      const fileInput = document.querySelector('input[type="file"]')
      if (fileInput) {
        fileInput.value = ''
      }
      showCreateModal.value = false
      errorMessage.value = ''
      showSuccessMessage.value = true
      setTimeout(() => {
        showSuccessMessage.value = false
      }, 3000)
    } else {
      errorMessage.value = data.Message
      showErrorPopup.value = true
    }
  } catch (err) {
    console.error(err)
    errorMessage.value = 'Error creating task'
    showErrorPopup.value = true
  }
}
>>>>>>> 4707e8da

const toggleSortOrder = () => {
  sortOrder.value = sortOrder.value === 'asc' ? 'desc' : 'asc'
}

// Trigger notifications for collaborators when a task is created
const triggerCollaboratorNotifications = async (taskId, collaborators) => {
  if (!collaborators || collaborators.length === 0) {
    console.log('No collaborators to notify')
    return
  }
  
  try {
    const currentUserName = localStorage.getItem('spm_username') || 'System'
    console.log(`Sending notifications to ${collaborators.length} collaborators for task ${taskId}`)
    
    // Send notifications to all collaborators
    const notificationPromises = collaborators.map(collaborator => {
      console.log(`Triggering notification for collaborator: ${collaborator.userid} (${collaborator.email})`)
      return enhancedNotificationService.triggerTaskAssignmentNotification(
        taskId,
        collaborator.userid,
        currentUserName
      )
    })
    
    const results = await Promise.all(notificationPromises)
    console.log(`✅ Notifications sent successfully to ${collaborators.length} collaborators`)
    console.log('Notification results:', results)
    
  } catch (error) {
    console.error('❌ Failed to send collaborator notifications:', error)
    // Don't throw error to avoid breaking the main task creation flow
  }
}

const filteredTasks = computed(() => {
  let filtered = tasks.value
  
  if (activeFilter.value !== 'all') {
    filtered = filtered.filter(task => task.status === activeFilter.value)
  }
  
  return filtered.sort((a, b) => {
    // Always keep completed tasks at the bottom if not sorting by status
    if (sortBy.value !== 'status') {
      if (a.status === 'Completed' && b.status !== 'Completed') return 1
      if (a.status !== 'Completed' && b.status === 'Completed') return -1
    }
    
    let comparison = 0
    
    switch (sortBy.value) {
      case 'due_date':
        comparison = new Date(a.due_date) - new Date(b.due_date)
        break
      case 'priority':
        comparison = parseInt(b.priority) - parseInt(a.priority) // Higher priority first by default
        break
      case 'status':
        const statusOrder = { 'Unassigned': 0, 'Ongoing': 1, 'Under Review': 2, 'Completed': 3 }
        comparison = statusOrder[a.status] - statusOrder[b.status]
        break
      case 'name':
        comparison = a.task_name.localeCompare(b.task_name)
        break
      default:
        comparison = new Date(a.due_date) - new Date(b.due_date)
    }
    
    return sortOrder.value === 'asc' ? comparison : -comparison
  })
})

const toggleSubtasks = (taskId) => {
  const index = expandedTasks.value.indexOf(taskId)
  if (index > -1) {
    expandedTasks.value.splice(index, 1)
  } else {
    expandedTasks.value.push(taskId)
  }
}

const router = useRouter()

const navigateToTask = (taskId) => {
  console.log(`Navigating to task ${taskId}`)
  router.push(`/tasks/${taskId}`)
}

const formatDate = (dateString) => {
  if (!dateString) return 'No date'
  
  const date = new Date(dateString)
  
  return date.toLocaleDateString(undefined, { 
    month: 'short', 
    day: 'numeric',
    year: 'numeric',
    hour: '2-digit',
    minute: '2-digit',
    hour12: false
  })
}

const getStatusClass = (status) => {
  const statusClassMap = {
    'Ongoing': 'ongoing',
    'Under Review': 'under-review',
    'Completed': 'completed',
    'Unassigned': 'unassigned'
  }
  return statusClassMap[status] || 'unassigned'
}

const getStatusIcon = (status) => {
  const icons = {
    'Ongoing': 'bi-play-circle',
    'Under Review': 'bi-eye',
    'Completed': 'bi-check-circle-fill',
    'Unassigned': 'bi-person-dash'
  }
  return icons[status] || 'bi-circle'
}

const getStatusLabel = (status) => {
  const labels = {
    'Ongoing': 'Ongoing',
    'Under Review': 'Under Review',
    'Completed': 'Completed',
    'Unassigned': 'Unassigned'
  }
  return labels[status]
}

const getPriorityClass = (priority) => {
  const level = parseInt(priority)
  if (level >= 8) return 'priority-high'
  if (level >= 5) return 'priority-medium'
  return 'priority-low'
}

const getSubtaskProgress = (task) => {
  if (!task.subtasks || task.subtasks.length === 0) return 0
  const completed = task.subtasks.filter(subtask => subtask.status === 'Completed').length
  return Math.round((completed / task.subtasks.length) * 100)
}

const getCompletedSubtasks = (task) => {
  if (!task.subtasks) return 0
  return task.subtasks.filter(subtask => subtask.status === 'Completed').length
}

const getEmptyMessage = () => {
  const messages = {
    'all': 'Add some tasks to get started!',
    'Ongoing': 'No tasks in progress.',
    'Under Review': 'No tasks under review.',
    'Completed': 'No completed tasks yet.',
    'Unassigned': 'No unassigned tasks.'
  }
  return messages[activeFilter.value] || 'No tasks found.'
}

const totalTasks = computed(() => tasks.value.length)
const ongoingTasks = computed(() => tasks.value.filter(task => task.status === 'Ongoing').length)
const underReviewTasks = computed(() => tasks.value.filter(task => task.status === 'Under Review').length)
const completedTasks = computed(() => tasks.value.filter(task => task.status === 'Completed').length)
const unassignedTasks = computed(() => tasks.value.filter(task => task.status === 'Unassigned').length)
</script><|MERGE_RESOLUTION|>--- conflicted
+++ resolved
@@ -264,7 +264,6 @@
         </div>
       </div>
     </div>
-<<<<<<< HEAD
   </div>
 <!-- Subtask Creation Modal -->
 <teleport to="body">
@@ -273,105 +272,6 @@
       <div class="modal-header">
         <div class="modal-title-section">
           <h2>Create Subtask</h2>
-=======
-    <!-- Create Task Modal -->
-    <div v-if="showCreateModal" class="modal-overlay">
-      <div class="modal-content">
-
-        <h2>Create New Task</h2>
-
-        <label>Task Name* </label>
-        <input v-model="newTask.task_name" placeholder="Enter task name" :class="{ 'input-error': newTask.task_name.trim() === '' }" required/>
-
-        <label>Description* </label>
-        <textarea v-model="newTask.description" placeholder="Enter description" :class="{ 'input-error': newTask.description.trim() === '' }" required></textarea>
-
-        <label>Due Date* </label>
-        <input type="datetime-local" v-model="newTask.due_date" :class="{ 'input-error': newTask.due_date.trim() === '' }" required/>
-
-        <!-- Priority Level -->
-        <div class="form-group mt-4">
-          <label for="priority">Priority Level: {{ newTask.priority }}</label>
-          <div class="priority-slider-container">
-            <input
-              id="priority"
-              type="range"
-              min="1"
-              max="10"
-              v-model="newTask.priority"
-              class="priority-slider"
-            />
-            <div class="priority-labels">
-              <span class="priority-label-left">1 - Least Important</span>
-              <span class="priority-label-right">10 - Most Important</span>
-            </div>
-          </div>
-        </div>
-
-        <label>Status</label>
-        <select v-model="newTask.status">
-          <option v-if="isManagerOrDirector" value="Unassigned">Unassigned</option>
-          <option value="Ongoing">Ongoing</option>
-          <option value="Under Review">Under Review</option>
-          <option value="Completed">Completed</option>
-        </select>
-
-        <label>Project</label>
-        <select v-model="newTask.project_id">
-          <option value="">-- Select Project --</option>
-          <template v-if="userProjects.length > 0">
-            <option 
-              v-for="project in userProjects" 
-              :key="project.id" 
-              :value="project.id"
-            >
-              {{ project.proj_name }}
-            </option>
-          </template>
-           <option v-else disabled>No projects available</option>
-        </select>
-
-        <label>Collaborators (emails)</label>
-        <div class="autocomplete">
-          <input 
-            type="text"
-            v-model="collaboratorQuery"
-            placeholder="Type email..."
-          />
-
-          <ul v-if="collaboratorSuggestions.length > 0" class="suggestions-list">
-            <li 
-              v-for="user in collaboratorSuggestions" 
-              :key="user.id"
-              @click="addCollaborator(user)"
-            >
-              {{ user.email }}
-            </li>
-          </ul>
-
-          <div class="selected-collaborators">
-            <span 
-              v-for="user in selectedCollaborators" 
-              :key="user.id" 
-              class="selected-email"
-            >
-              {{ user.email }} <i class="bi bi-x" @click="removeCollaborator(user)"></i>
-            </span>
-          </div>
-        </div>
-
-        <!-- <label>Subtask IDs (comma-separated)</label>
-        <input type="text" v-model="newTask.subtasks" placeholder="e.g., 201,202" /> -->
-
-        <label>Attach PDF</label>
-        <input type="file" @change="handleFileUpload" accept="application/pdf" />
-
-        <div class="modal-actions">
-          <button @click="submitNewTask">
-            Create
-          </button>
-          <button @click="showCreateModal = false">Cancel</button>
->>>>>>> 4707e8da
         </div>
         <button @click="closeSubtaskModal" class="modal-close-btn">
           <i class="bi bi-x-lg"></i>
@@ -395,18 +295,6 @@
         </button>
       </div>
     </div>
-<<<<<<< HEAD
-=======
-    <div v-if="showErrorPopup" class="error-popup">
-      <i class="bi bi-exclamation-triangle"></i>
-      {{ errorMessage }}
-      <button class="close-btn" @click="showErrorPopup = false">×</button>
-    </div>
-    <div v-if="showSuccessMessage" class="success-popup">
-      Task created successfully!
-    </div>
-
->>>>>>> 4707e8da
   </div>
 </teleport>
 </div>
@@ -661,7 +549,6 @@
   }
 });
 
-<<<<<<< HEAD
 // Computed property to determine if user can create tasks
 const canCreateTask = computed(() => {
   return userRole.value === "manager" || userRole.value === "director" || userRole.value === "staff";
@@ -673,22 +560,6 @@
 function openCreateTask() {
   console.log("Clicked create task button!");
   isCreateTaskVisible.value = true;
-=======
-const newTaskFile = ref(null)
-const handleFileUpload = (event) => {
-  const file = event.target.files[0]
-  console.log("File type:", file.type)
-  if (file && file.type === "application/pdf") {
-    newTaskFile.value = file
-    errorMessage.value = ''
-  } else {
-    errorMessage.value = "Only PDF files are allowed"
-    showErrorPopup.value = true
-    console.log("error",errorMessage.value)
-    event.target.value = null
-    newTaskFile.value = null
-  }
->>>>>>> 4707e8da
 }
 
 const handleTaskCreated = (newTaskData) => {
@@ -718,74 +589,9 @@
   currentSubtasks.value = []
 }
 
-<<<<<<< HEAD
 const saveSubtasks = async () => {
   if (currentSubtasks.value.length === 0) {
     alert('Please add at least one subtask')
-=======
-// Function to update project's tasks and collaborators arrays
-const updateProjectTasks = async (projectId, taskId, taskCollaborators = []) => {
-  try {
-    // Get current project details to get existing tasks and collaborators
-    const projectResponse = await fetch(`http://127.0.0.1:5001/projects/${projectId}`)
-    if (!projectResponse.ok) {
-      console.error('Failed to fetch project details')
-      return
-    }
-    
-    const projectData = await projectResponse.json()
-    const project = projectData.data || projectData
-    
-    // Get existing tasks array and add new task ID
-    const existingTasks = Array.isArray(project.tasks) ? project.tasks : []
-    const updatedTasks = existingTasks.includes(taskId) ? existingTasks : [...existingTasks, taskId]
-    
-    // Get existing collaborators and merge with task collaborators
-    const existingCollaborators = Array.isArray(project.collaborators) 
-      ? project.collaborators.map(c => parseInt(c))
-      : []
-    
-    // Merge task collaborators with project collaborators (remove duplicates)
-    const mergedCollaborators = [...new Set([...existingCollaborators, ...taskCollaborators])]
-    
-    // Prepare update payload
-    const updatePayload = {
-      project_id: projectId,
-      tasks: updatedTasks
-    }
-    
-    // Only add collaborators to payload if there are changes
-    if (mergedCollaborators.length > existingCollaborators.length) {
-      updatePayload.collaborators = mergedCollaborators
-    }
-    
-    // Update project with new tasks and collaborators
-    const updateResponse = await fetch('http://127.0.0.1:5001/projects/update', {
-      method: 'PUT',
-      headers: { 'Content-Type': 'application/json' },
-      body: JSON.stringify(updatePayload)
-    })
-    
-    if (updateResponse.ok) {
-      console.log(`Task ${taskId} added to project ${projectId}`)
-      if (updatePayload.collaborators) {
-        console.log(`Collaborators synced with project ${projectId}`)
-      }
-    } else {
-      console.error('Failed to update project')
-    }
-  } catch (error) {
-    console.error('Error in updateProjectTasks:', error)
-    throw error
-  }
-}
-
-// send POST to backend
-const submitNewTask = async () => {
-  if (!newTask.value.task_name || !newTask.value.description || !newTask.value.due_date) {
-    errorMessage.value = 'Please fill out all required fields: Task Name, Description, and Due Date.'
-    showErrorPopup.value = true
->>>>>>> 4707e8da
     return
   }
   
@@ -799,24 +605,8 @@
       selectedTask.value.subtasks.push(...currentSubtasks.value)
     }
     
-<<<<<<< HEAD
     console.log('Saving subtasks:', currentSubtasks.value)
     closeSubtaskModal()
-=======
-    // Add all task fields to FormData
-    formData.append('owner_id', newTask.value.owner_id)
-    formData.append('task_name', newTask.value.task_name)
-    formData.append('description', newTask.value.description)
-    formData.append('type', newTask.value.type)
-    if (newTask.value.due_date) {
-      const localDate = new Date(newTask.value.due_date)
-      // Convert to ISO string in UTC
-      const utcDateString = localDate.toISOString() // format: "2025-10-07T02:45:00.000Z"
-      formData.append('due_date', utcDateString)
-    }
-    formData.append('priority', newTask.value.priority)
-    formData.append('status', newTask.value.status)
->>>>>>> 4707e8da
     
     // Show success message
   } catch (error) {
@@ -925,7 +715,6 @@
 //       formData.append('subtasks', JSON.stringify(newTask.value.subtasks))
 //     }
     
-<<<<<<< HEAD
 //     // Add the actual file for upload
 //     if (newTaskFile.value) {
 //       formData.append('attachment', newTaskFile.value)
@@ -974,73 +763,6 @@
 //     alert('Error creating task')
 //   }
 // }
-=======
-    // Add the actual file for upload
-    if (newTaskFile.value) {
-      formData.append('attachment', newTaskFile.value)
-    }
-
-    const response = await fetch(endpoint, {
-      method: 'POST',
-      body: formData  // Don't set Content-Type header - browser will set it automatically with boundary
-    })
-
-    const data = await response.json()
-
-    if (response.ok && data.Code === 201) {
-      const createdTask = data.data
-      tasks.value.push(createdTask)
-      
-      // If task is attached to a project, update the project's tasks and collaborators arrays
-      if (newTask.value.project_id) {
-        try {
-          // Get collaborator IDs from selected collaborators
-          const collaboratorIds = selectedCollaborators.value.map(user => parseInt(user.userid))
-          await updateProjectTasks(newTask.value.project_id, createdTask.id, collaboratorIds)
-        } catch (error) {
-          console.error('Error updating project tasks:', error)
-          // Don't break the flow - task was created successfully
-        }
-      }
-      
-      // reset form
-      newTask.value = {
-        owner_id: userId.value,
-        task_name: '',
-        description: '',
-        type: 'parent',
-        due_date: '',
-        priority: '5',
-        status: 'Ongoing',
-        project_id: '',
-        collaborators: '',
-        parent_task: '',
-        subtasks: ''
-      }
-      selectedCollaborators.value = []
-      newTaskFile.value = null
-      // Clear the file input element
-      const fileInput = document.querySelector('input[type="file"]')
-      if (fileInput) {
-        fileInput.value = ''
-      }
-      showCreateModal.value = false
-      errorMessage.value = ''
-      showSuccessMessage.value = true
-      setTimeout(() => {
-        showSuccessMessage.value = false
-      }, 3000)
-    } else {
-      errorMessage.value = data.Message
-      showErrorPopup.value = true
-    }
-  } catch (err) {
-    console.error(err)
-    errorMessage.value = 'Error creating task'
-    showErrorPopup.value = true
-  }
-}
->>>>>>> 4707e8da
 
 const toggleSortOrder = () => {
   sortOrder.value = sortOrder.value === 'asc' ? 'desc' : 'asc'
