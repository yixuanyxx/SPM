<template>
  <div class="app-layout ms-2">
    <!-- Side Navigation -->
    <SideNavbar />
    
    <!-- Main Content Area -->
    <div class="app-container">
      <!-- Loading State -->
      <div v-if="loading" class="loading-state">
        <div class="loading-spinner">
          <i class="bi bi-arrow-clockwise spin"></i>
        </div>
        <p>Loading project details...</p>
      </div>

      <!-- Error State -->
      <div v-else-if="error" class="error-state">
        <div class="error-icon">
          <i class="bi bi-exclamation-triangle"></i>
        </div>
        <h3>Error Loading Project</h3>
        <p>{{ error }}</p>
        <button @click="goBack" class="btn btn-secondary">
          <i class="bi bi-arrow-left"></i>
          Go Back
        </button>
      </div>

      <!-- Project Details Content -->
      <div v-else-if="project" class="project-details-content">
        <!-- Breadcrumb Navigation -->
        <div class="breadcrumb-section">
          <nav class="breadcrumb-nav">
            <button @click="goBack" class="breadcrumb-item">
              <i class="bi bi-house"></i>
              Projects
            </button>
            <i class="bi bi-chevron-right breadcrumb-separator"></i>
            <span class="breadcrumb-current">{{ project.proj_name }}</span>
          </nav>
        </div>

        <!-- Header Section -->
        <div class="project-details-header-section">
          <div class="header-content">
            <div class="projectdetails-header">
              <div class="project-details-title-section">
                <div class="project-details-title-row">
                  <h1 class="project-details-page-title">{{ project.proj_name }}</h1>
                  <div class="project-id">Project ID: #{{ project.id }}</div>
                </div>
              </div>
              <div class="project-details-header-actions">
                <button 
                  class="btn btn-primary" 
                  @click="navigateToWorkload"
                >
                  <i class="bi bi-bar-chart"></i>
                  View Workload
                </button>
                <button 
                  class="btn btn-ghost" 
                  @click="openEditProject"
                >
                  <i class="bi bi-pencil"></i>
                  Edit
                </button>
              </div>
            </div>
          </div>
        </div>

        <!-- Main Content -->
        <div class="maindetails-content">
          <!-- Project Details -->
          <div class="content-block">
            <h3 class="block-title">Project Information</h3>
            <div class="block-content">
              <div class="info-grid">
                <div class="property-item">
                  <label class="property-label">
                    <i class="bi bi-person"></i>
                    Owner
                  </label>
                  <div class="property-value">
                    <div class="user-chip">
                      <div class="user-avatar">
                        <i class="bi bi-person-circle"></i>
                      </div>
                      <span>{{ getUserName(project.owner_id) }}</span>
                    </div>
                  </div>
                </div>

                <div v-if="project.collaborators && project.collaborators.length > 0" 
                     class="property-item">
                  <label class="property-label">
                    <i class="bi bi-people"></i>
                    Collaborators
                  </label>
                  <div class="property-value">
                    <div class="collaborators-list">
                      <div v-for="collaboratorId in filterCollaborators(project)" 
                           :key="collaboratorId" 
                           class="user-chip">
                        <div class="user-avatar">
                          <i class="bi bi-person-circle"></i>
                        </div>
                        <span>{{ getUserName(collaboratorId) }}</span>
                      </div>
                    </div>
                  </div>
                </div>
              </div>
            </div>
          </div>

          <!-- Project Tasks -->
          <div class="content-block">
            <h3 class="block-title">
              <i class="bi bi-list-task"></i>
              Tasks
              <div class="tasks-progress">
                <div class="project-details-progress-bar">
                  <div class="project-details-progress-fill" 
                       :style="{ width: `${calculateProgress(project.tasks)}%` }">
                  </div>
                </div>
                <span class="project-details-progress-text">
                  {{ getCompletedTasksCount(project.tasks) }}/{{ (project.tasks || []).length }}
                </span>
              </div>
            </h3>
            <div class="block-content">
              <div v-if="!project.tasks || project.tasks.length === 0" 
                   class="no-tasks">
                No tasks in this project
              </div>
              <div v-else class="project-details-tasks-list">
                <div v-for="task in project.tasks" 
                     :key="task.id"
                     class="project-details-task-item"
                     @click="navigateToTask(task.id)">
                  <div class="project-details-task-content">
                    <h4 class="project-details-task-name">{{ task.task_name }}</h4>
                    <div class="project-details-task-meta">
                      <span :class="['project-details-status-badge', `project-details-status-${task.status.toLowerCase().replace(' ', '-')}`]">
                        {{ task.status }}
                      </span>
                    </div>
                  </div>
                  <div class="project-details-task-arrow">
                    <i class="bi bi-arrow-right"></i>
                  </div>
                </div>
              </div>
            </div>
          </div>

          <!-- Create Task Section -->
          <div class="create-task-section">
            <button class="create-task-btn" @click="showCreateModal = true">
              <i class="bi bi-plus-lg"></i>
              Add Task
            </button>
          </div>

<<<<<<< HEAD
          <!-- Create Task Modal Component -->
          <CreateNewTask
            :isVisible="showCreateModal"
            :projectId="project?.id"
            @close="handleCloseCreateTask"
            @task-created="handleTaskCreated"
          />
=======
          <!-- Create Task Modal -->
          <div v-if="showCreateModal" class="popup-overlay" @click.self="handleCloseCreateTask">
            <div class="popup-container">
              <!-- Header -->
              <div class="popup-header">
                <h3>Create New Task for {{ project.proj_name }}</h3>
                <button class="close-btn" @click="handleCloseCreateTask">&times;</button>
              </div>

              <div class="popup-content">
                <form @submit.prevent="submitNewTask">
                  <!-- Task Name -->
                  <div class="form-group">
                    <label for="task_name">Task Name<span class="required">*</span></label>
                    <input
                      type="text"
                      id="task_name"
                      v-model="newTask.task_name"
                      :disabled="isCreatingTask"
                      :class="{ 'input-error': showErrors && !newTask.task_name }"
                      placeholder="Enter task name..."
                      class="form-input"
                    />
                  </div>

                  <!-- Description -->
                  <div class="form-group">
                    <label for="description">Description<span class="required">*</span></label>
                    <textarea
                      id="description"
                      v-model="newTask.description"
                      rows="3"
                      :disabled="isCreatingTask"
                      :class="{ 'input-error': showErrors && !newTask.description }"
                      placeholder="Enter task description..."
                    ></textarea>
                  </div>

                  <!-- Due Date -->
                  <div class="form-group">
                    <label for="due_date">Due Date<span class="required">*</span></label>
                    <input
                      type="datetime-local"
                      id="due_date"
                      v-model="newTask.due_date"
                      :disabled="isCreatingTask"
                      :class="{ 'input-error': showErrors && !newTask.due_date }"
                      :min="getTodayDateTime()"
                      class="form-input"
                    />
                  </div>

                  <!-- Reminder Intervals -->
                  <div class="form-group">
                    <label for="reminder_intervals">Reminder Intervals</label>
                    <input
                      type="text"
                      id="reminder_intervals"
                      v-model="newTask.reminder_intervals"
                      :disabled="isCreatingTask"
                      placeholder="e.g., 7, 3, 1"
                      class="form-input"
                    />
                    <div class="field-hint">
                      Default: 7, 3, 1 days before due date. Enter comma-separated numbers (e.g., 10, 5, 2)
                    </div>
                  </div>

                  <!-- Status -->
                  <div class="form-group">
                    <label for="status">Status</label>
                    <select
                      id="status"
                      v-model="newTask.status"
                      :disabled="isCreatingTask"
                      class="form-select"
                    >
                      <option v-if="userRole === 'manager' || userRole === 'director'" value="Unassigned">Unassigned</option>
                      <option value="Ongoing">Ongoing</option>
                      <option value="Under Review">Under Review</option>
                      <option value="Completed">Completed</option>
                    </select>
                  </div>

                  <!-- Priority Slider -->
                  <div class="form-group">
                    <label for="priority">Priority Level: {{ newTask.priority }}</label>
                    <div class="priority-slider-wrapper">
                      <input
                        id="priority"
                        type="range"
                        min="1"
                        max="10"
                        v-model="newTask.priority"
                        :disabled="isCreatingTask"
                        class="priority-slider"
                      />
                      <div class="priority-range-labels">
                        <span>1 - Least Important</span>
                        <span>10 - Most Important</span>
                      </div>
                    </div>
                  </div>

                  <!-- Collaborators -->
                  <div class="form-group">
                    <label>Collaborators (emails)</label>
                    <div class="autocomplete">
                      <input 
                        type="text"
                        v-model="collaboratorQuery"
                        placeholder="Type email..."
                        class="form-input"
                        :disabled="isCreatingTask"
                      />

                      <ul v-if="collaboratorSuggestions.length > 0" class="suggestions-list">
                        <li 
                          v-for="user in collaboratorSuggestions" 
                          :key="user.userid"
                          @click="addCollaborator(user)"
                          class="suggestion-item"
                        >
                          {{ user.email }}
                        </li>
                      </ul>

                      <div class="selected-collaborators">
                        <span 
                          v-for="(user, index) in selectedCollaborators" 
                          :key="index"
                          :class="['selected-email', { 'creator-locked': user.isCreator }]"
                        >
                          {{ user.email }}
                          <i 
                            v-if="user.isCreator"
                            class="bi bi-lock-fill"
                            title="Task creator (cannot be removed)"
                          ></i>
                          <i 
                            v-else
                            class="bi bi-x" 
                            @click="removeCollaborator(user)"
                          ></i>
                        </span>
                      </div>
                    </div>
                  </div>

                  <!-- Attachment -->
                  <div class="form-group">
                    <label>Attach PDF</label>
                    <input
                      type="file"
                      @change="handleFileUpload"
                      accept="application/pdf"
                      :disabled="isCreatingTask"
                      class="file-input"
                    />
                    <span class="file-hint">Only PDF files allowed</span>
                  </div>

                  <!-- Recurrence Type -->
                  <div class="form-group">
                    <label for="recurrence_type">Recurrence</label>
                    <select 
                      id="recurrence_type" 
                      v-model="newTask.recurrence_type" 
                      :disabled="isCreatingTask" 
                      class="form-select"
                    >
                      <option :value="null">-- None --</option>
                      <option value="daily">Daily</option>
                      <option value="weekly">Weekly</option>
                      <option value="bi-weekly">Bi-Weekly</option>
                      <option value="monthly">Monthly</option>
                      <option value="yearly">Yearly</option>
                      <option value="custom">Custom</option>
                    </select>
                  </div>

                  <!-- Custom Interval -->
                  <div v-if="newTask.recurrence_type === 'custom'" class="form-group">
                    <label for="recurrence_interval_days">Repeat Every (Days)<span class="required">*</span></label>
                    <input
                      type="number"
                      id="recurrence_interval_days"
                      v-model.number="newTask.recurrence_interval_days"
                      min="1"
                      placeholder="Enter number of days (e.g. 10)"
                      :disabled="isCreatingTask"
                      :required="newTask.recurrence_type === 'custom'"
                      class="form-input"
                    />
                  </div>

                  <!-- Recurrence End Date -->
                  <div v-if="newTask.recurrence_type !== null" class="form-group">
                    <label for="recurrence_end_date">Recurrence End Date</label>
                    <input
                      type="datetime-local"
                      id="recurrence_end_date"
                      v-model="newTask.recurrence_end_date"
                      :disabled="isCreatingTask"
                      :min="getTodayDateTime()"
                      class="form-input"
                    />
                  </div>

                  <!-- Actions -->
                  <div class="form-actions">
                    <button 
                      type="submit" 
                      :disabled="isCreatingTask"
                      class="btn-primary"
                    >
                      <i class="bi bi-plus-circle" v-if="!isCreatingTask"></i>
                      <i class="bi bi-arrow-repeat spin" v-else></i>
                      {{ isCreatingTask ? 'Creating...' : 'Create Task' }}
                    </button>
                    <button 
                      type="button" 
                      @click="handleCloseCreateTask" 
                      :disabled="isCreatingTask"
                      class="btn-secondary"
                    >
                      Cancel
                    </button>
                  </div>
                </form>
              </div>
            </div>
          </div>

          <!-- Success Popup -->
          <div v-if="taskSuccessMessage" class="success-popup">
            <i class="bi bi-check-circle-fill"></i> {{ taskSuccessMessage }}
          </div>

          <!-- Error Popup -->
          <div v-if="taskErrorMessage" class="error-popup">
            <i class="bi bi-exclamation-triangle-fill"></i>
            <span>{{ taskErrorMessage }}</span>
            <button class="close-btn" @click="taskErrorMessage = ''">&times;</button>
          </div>
>>>>>>> d341638e

          <!-- Edit Project Component -->
          <EditProject
            :isVisible="showEditProject"
            :projectId="project?.id"
            :currentProjectName="project?.proj_name || ''"
            :currentCollaborators="project?.collaborators || []"
            @close="closeEditProject"
            @update-success="handleProjectUpdate"
          />
        </div>
      </div>
    </div>
  </div>
</template>

<script setup>
import { ref, computed, onMounted, watch } from 'vue'
import { useRoute, useRouter } from 'vue-router'
import { getCurrentUserData } from '../../services/session.js'
import SideNavbar from '../../components/SideNavbar.vue'
import EditProject from '../../components/EditProject.vue'
import CreateNewTask from '../../components/CreateNewTask.vue'
import '../projectdetails/projectdetails.css'

const route = useRoute()
const router = useRouter()

const project = ref(null)
const loading = ref(true)
const error = ref(null)
const showCreateModal = ref(false)
const showEditProject = ref(false)
const showErrorPopup = ref(false)
const errorMessage = ref('')
const userId = ref(getCurrentUserData().userid)
const userRole = ref(getCurrentUserData().role?.toLowerCase())
<<<<<<< HEAD
const users = ref({})
=======
const users = ref({}) // Add this with your other refs

// Create Task Modal Variables
const collaboratorQuery = ref('')
const collaboratorSuggestions = ref([])
const selectedCollaborators = ref([])
const isCreatingTask = ref(false)

// Add the new task form data
const newTask = ref({
  owner_id: userId.value,
  task_name: '',
  description: '',
  type: 'parent',
  status: (userRole.value === 'manager' || userRole.value === 'director') ? 'Unassigned' : 'Ongoing',
  due_date: '',
  priority: 5,
  recurrence_type: null,
  recurrence_end_date: null,
  recurrence_interval_days: null,
  reminder_intervals: ''
})

// Add these refs
const showErrors = ref(false)
const taskSuccessMessage = ref('')
const taskErrorMessage = ref('')
const currentUserData = ref(getCurrentUserData())
const userEmail = ref(currentUserData.value.email || '')
const allUsers = ref([])
>>>>>>> d341638e

onMounted(async () => {
  await fetchProjectDetails()
})

watch(() => route.params.id, async (newId, oldId) => {
  if (newId && newId !== oldId) {
    await fetchProjectDetails()
  }
}, { immediate: false })

const fetchProjectDetails = async () => {
  try {
    loading.value = true
    error.value = null
    
    const projectId = route.params.id
    
    if (!projectId || isNaN(projectId)) {
      throw new Error('Invalid project ID')
    }
    
    const projectResponse = await fetch(`http://localhost:5001/projects/${projectId}`)
    if (!projectResponse.ok) {
      if (projectResponse.status === 404) {
        throw new Error('Project not found')
      } else if (projectResponse.status === 500) {
        throw new Error('Server error - project may not exist')
      } else {
        throw new Error(`Failed to fetch project: ${projectResponse.status}`)
      }
    }
    const projectData = await projectResponse.json()
    
    if (!projectData || (!projectData.data && !projectData.proj_name)) {
      throw new Error('Invalid project data received')
    }
    
    project.value = {
      ...(projectData.data || projectData),
      tasks: []
    }
    
    if (!project.value.proj_name) {
      throw new Error('Project name is missing')
    }

    await fetchProjectUsers()
    
    try {
      const tasksResponse = await fetch(`http://localhost:5002/tasks/project/${projectId}`)
      const tasksData = await tasksResponse.json()
      project.value.tasks = tasksData.data || tasksData.tasks || []
    } catch (taskError) {
      console.warn('Failed to fetch tasks:', taskError)
      project.value.tasks = []
    }
    
<<<<<<< HEAD
    await syncAllTaskCollaborators()
    
=======
>>>>>>> d341638e
  } catch (err) {
    error.value = err.message
  } finally {
    loading.value = false
  }
}

const goBack = () => {
  router.push('/projects')
}

const navigateToTask = (taskId) => {
  router.push(`/tasks/${taskId}`)
}

const navigateToWorkload = () => {
  router.push(`/tasks/projects?projectId=${project.value.id}`)
}

const filterCollaborators = (project) => {
  if (!project.collaborators) return []
  return project.collaborators.filter(collab => collab !== project.owner_id)
}

const calculateProgress = (tasks) => {
  if (!tasks || tasks.length === 0) return 0
  const completed = tasks.filter(task => task.status === 'Completed').length
  return Math.round((completed / tasks.length) * 100)
}

const getCompletedTasksCount = (tasks) => {
  if (!tasks) return 0
  return tasks.filter(task => task.status === 'Completed').length
}

<<<<<<< HEAD
// Task Creation Handlers
const handleCloseCreateTask = () => {
  showCreateModal.value = false
}

const handleTaskCreated = async (newTask) => {
  console.log('Task created:', newTask)
  
  // Extract collaborator IDs from the created task
  let collaboratorIds = []
  if (newTask.collaborators) {
    if (Array.isArray(newTask.collaborators)) {
      collaboratorIds = newTask.collaborators.map(id => parseInt(id))
    } else if (typeof newTask.collaborators === 'string') {
      collaboratorIds = newTask.collaborators.split(',').map(id => parseInt(id.trim()))
    }
=======
// Add this helper method
const getUserName = (userid) => {
  if (!userid) return 'Unknown User'
  const user = users.value[userid]
  return user?.name || 'Unknown User'
}

const handleFileUpload = (event) => {
  const file = event.target.files[0]
  if (file && file.type === "application/pdf") {
    newTaskFile.value = file
    taskErrorMessage.value = ''
  } else {
    taskErrorMessage.value = "Only PDF files are allowed"
    event.target.value = null
    newTaskFile.value = null
    setTimeout(() => {
      taskErrorMessage.value = ''
    }, 3000)
  }
}

const addCollaborator = (user) => {
  if (!selectedCollaborators.value.find(u => u.userid === user.userid)) {
    selectedCollaborators.value.push(user)
  }
  collaboratorQuery.value = ''
  collaboratorSuggestions.value = []
}

const removeCollaborator = (user) => {
  if (user.isCreator) {
    taskErrorMessage.value = "Cannot remove task creator from collaborators"
    setTimeout(() => {
      taskErrorMessage.value = ''
    }, 2000)
    return
  }
  selectedCollaborators.value = selectedCollaborators.value.filter(u => u.userid !== user.userid)
}

// Watch for collaborator query changes
watch(collaboratorQuery, async (query) => {
  if (!query) {
    collaboratorSuggestions.value = []
    return
  }

  try {
    const res = await fetch(`http://localhost:5003/users/search?q=${encodeURIComponent(query)}`)
    if (!res.ok) throw new Error('Failed to fetch user emails')
    const data = await res.json()
    
    // Filter out already selected collaborators
    collaboratorSuggestions.value = (data.data || []).filter(user => 
      !selectedCollaborators.value.some(c => c.userid === user.userid)
    )
  } catch (err) {
    console.error(err)
    collaboratorSuggestions.value = []
  }
})

const getTodayDateTime = () => {
  const now = new Date()
  const year = now.getFullYear()
  const month = String(now.getMonth() + 1).padStart(2, '0')
  const day = String(now.getDate()).padStart(2, '0')
  const hours = String(now.getHours()).padStart(2, '0')
  const minutes = String(now.getMinutes()).padStart(2, '0')
  return `${year}-${month}-${day}T${hours}:${minutes}`
}

// Update submitNewTask with comprehensive validation
const submitNewTask = async () => {
  // Validation
  if (!newTask.value.task_name?.trim() || !newTask.value.description?.trim() || !newTask.value.due_date) {
    showErrors.value = true
    taskErrorMessage.value = "Please fill out all required fields: Task Name, Description, and Due Date."
    return
  }

  // Validate due date is not in the past
  const selectedDate = new Date(newTask.value.due_date)
  const now = new Date()
  if (selectedDate < now) {
    taskErrorMessage.value = "Due date cannot be in the past. Please select today or a future date."
    return
  }

  // Validate recurrence end date if set
  if (newTask.value.recurrence_type && newTask.value.recurrence_end_date) {
    const endDate = new Date(newTask.value.recurrence_end_date)
    const startDate = new Date(newTask.value.due_date)
    if (endDate < startDate) {
      taskErrorMessage.value = "Recurrence end date cannot be before the task's due date."
      return
    }
  }

  // Validate custom recurrence interval
  if (
    newTask.value.recurrence_type === "custom" &&
    (!newTask.value.recurrence_interval_days || newTask.value.recurrence_interval_days < 1)
  ) {
    taskErrorMessage.value = "Please enter a valid recurrence interval (in days) for custom recurrence."
    return
  }

  isCreatingTask.value = true
  taskErrorMessage.value = ''
  taskSuccessMessage.value = ''

  try {
    const endpoint = (userRole.value === 'manager' || userRole.value === 'director')
      ? 'http://localhost:5002/tasks/manager-task/create'
      : 'http://localhost:5002/tasks/staff-task/create'

    const formData = new FormData()
    
    // Add task data
    formData.append('owner_id', newTask.value.owner_id)
    formData.append('task_name', newTask.value.task_name)
    formData.append('description', newTask.value.description)
    formData.append('type', 'parent')
    formData.append('status', newTask.value.status)
    formData.append('priority', newTask.value.priority)
    formData.append('project_id', project.value.id)

    // Add due date in UTC
    if (newTask.value.due_date) {
      const localDate = new Date(newTask.value.due_date)
      const utcDateString = localDate.toISOString()
      formData.append('due_date', utcDateString)
    }

    // Add collaborators
    const collaboratorIds = selectedCollaborators.value.map(user => parseInt(user.userid))
    if (userRole.value === 'staff' && !collaboratorIds.includes(newTask.value.owner_id)) {
      collaboratorIds.push(newTask.value.owner_id)
    }
    if (collaboratorIds.length > 0) {
      formData.append('collaborators', collaboratorIds.join(','))
    }

    // Add file if present
    if (newTaskFile.value) {
      formData.append('attachment', newTaskFile.value)
    }

    // Add reminder intervals
    if (newTask.value.reminder_intervals && newTask.value.reminder_intervals.trim()) {
      formData.append('reminder_intervals', newTask.value.reminder_intervals.trim())
    }

    // Add recurrence data
    if (newTask.value.recurrence_type) {
      formData.append('recurrence_type', newTask.value.recurrence_type)

      if (newTask.value.recurrence_end_date) {
        const endUTC = new Date(newTask.value.recurrence_end_date).toISOString()
        formData.append('recurrence_end_date', endUTC)
      } else {
        formData.append('recurrence_end_date', '')
      }
      
      if (newTask.value.recurrence_type === 'custom' && newTask.value.recurrence_interval_days) {
        formData.append('recurrence_interval_days', newTask.value.recurrence_interval_days)
      }
    } else {
      formData.append('recurrence_type', 'None')
      formData.append('recurrence_end_date', '')
    }

    console.log('Creating task in project:', project.value.id)

    const response = await fetch(endpoint, {
      method: 'POST',
      body: formData
    })

    const data = await response.json()

    if (response.ok && data.Code === 201) {
      // Show success message
      taskSuccessMessage.value = 'Task created successfully!'
      
      // Update project collaborators with task collaborators
      if (collaboratorIds.length > 0) {
        await updateProjectCollaborators(collaboratorIds)
      }
      
      // Wait a moment for the success message to be visible
      await new Promise(resolve => setTimeout(resolve, 1000))
      
      // Refresh project details to show the new task
      await fetchProjectDetails()
      
      // Reset form and close modal
      resetCreateTaskForm()
      showCreateModal.value = false
      
      // Clear success message after modal closes
      setTimeout(() => {
        taskSuccessMessage.value = ''
      }, 500)
      
    } else {
      throw new Error(data.Message || 'Failed to create task')
    }
  } catch (error) {
    console.error('Error creating task:', error)
    taskErrorMessage.value = error.message || 'Failed to create task'
  } finally {
    isCreatingTask.value = false
>>>>>>> d341638e
  }
  
  // Update project collaborators with task collaborators
  if (collaboratorIds.length > 0) {
    await updateProjectCollaborators(collaboratorIds)
  }
  
  // Refresh project details to show the new task and updated collaborators
  await fetchProjectDetails()
  
  // Close the modal
  showCreateModal.value = false
}

// Edit Project methods
const openEditProject = () => {
  showEditProject.value = true
}

const closeEditProject = () => {
  showEditProject.value = false
}

const handleProjectUpdate = async (updateData) => {
  await fetchProjectDetails()
  closeEditProject()
}

<<<<<<< HEAD
// User management
const fetchProjectUsers = async () => {
  const userIds = new Set()
  
  if (project.value.owner_id) userIds.add(project.value.owner_id)
  if (project.value.collaborators) {
    project.value.collaborators.forEach(id => userIds.add(id))
  }
  
  const fetchPromises = Array.from(userIds).map(userid => fetchUserDetails(userid))
  const results = await Promise.all(fetchPromises)
  console.log(`Fetched ${results.filter(r => r !== null).length} users out of ${userIds.size}`)
}

const fetchUserDetails = async (userid) => {
  if (!userid) return null
  if (users.value[userid]) {
    return users.value[userid]
  }
  
  try {
    console.log(`Fetching user details for userid: ${userid}`)
    const response = await fetch(`http://localhost:5003/users/${userid}`)
    if (response.ok) {
      const data = await response.json()
      console.log(`User data received for ${userid}:`, data)
      const user = data.data
      if (user) {
        users.value[userid] = user
        console.log(`Cached user ${userid}:`, user)
        return user
      }
    } else {
      console.error(`Failed to fetch user ${userid}: ${response.status}`)
    }
  } catch (error) {
    console.error(`Error fetching user ${userid}:`, error)
  }
  return null
}

const getUserName = (userid) => {
  if (!userid) return 'Unknown User'
  const user = users.value[userid]
  return user?.name || 'Unknown User'
}

// Project collaborator management
=======
// Create Task Modal Methods
const resetCreateTaskForm = () => {
  const defaultStatus = (userRole.value === 'manager' || userRole.value === 'director') ? 'Unassigned' : 'Ongoing'
  
  newTask.value = {
    owner_id: userId.value,
    task_name: '',
    description: '',
    type: 'parent',
    status: defaultStatus,
    due_date: '',
    priority: 5,
    recurrence_type: null,
    recurrence_end_date: null,
    recurrence_interval_days: null,
    reminder_intervals: ''
  }
  
  // Reset collaborators - only add creator for STAFF
  if (userRole.value === 'staff' && userEmail.value && userId.value) {
    selectedCollaborators.value = [{
      userid: userId.value,
      email: userEmail.value,
      isCreator: true
    }]
  } else {
    selectedCollaborators.value = []
  }
  
  newTaskFile.value = null
  collaboratorQuery.value = ''
  collaboratorSuggestions.value = []
  taskErrorMessage.value = ''
  taskSuccessMessage.value = ''
  showErrors.value = false
}

const closeCreateTaskModal = () => {
  showCreateModal.value = false
  resetCreateTaskForm()
}

// Add updateProjectCollaborators method
>>>>>>> d341638e
const updateProjectCollaborators = async (taskCollaboratorIds) => {
  if (!taskCollaboratorIds || taskCollaboratorIds.length === 0) return

  try {
    const projectCollaborators = project.value.collaborators || []
    const projectOwnerId = parseInt(project.value.owner_id)
    
    const projectCollaboratorsSet = new Set(
      projectCollaborators.map(collab => parseInt(collab))
    )
    
    const newCollaborators = taskCollaboratorIds.filter(
      collabId => {
        const id = parseInt(collabId)
        return !projectCollaboratorsSet.has(id) && id !== projectOwnerId
      }
    )

    console.log('Task collaborators:', taskCollaboratorIds)
    console.log('Project collaborators:', projectCollaborators)
    console.log('New collaborators to add:', newCollaborators)

    if (newCollaborators.length > 0) {
      const updateResponse = await fetch(`http://localhost:5001/projects/update`, {
        method: 'PATCH',
        headers: {
          'Content-Type': 'application/json'
        },
        body: JSON.stringify({
          project_id: project.value.id,
          collaborators: [...projectCollaborators, ...newCollaborators]
        })
      })

      if (!updateResponse.ok) {
        throw new Error('Failed to update project collaborators')
      }

      console.log('Project collaborators updated successfully')
      
      await Promise.all(newCollaborators.map(id => fetchUserDetails(id)))
    }
  } catch (error) {
    console.error('Error updating project collaborators:', error)
  }
}

<<<<<<< HEAD
const syncAllTaskCollaborators = async () => {
  if (!project.value.tasks || project.value.tasks.length === 0) return
=======
// Update the fetchProjectUsers function
const fetchProjectUsers = async () => {
  const userIds = new Set()
  
  // Collect all unique user IDs from project
  if (project.value.owner_id) userIds.add(project.value.owner_id)
  if (project.value.collaborators) {
    project.value.collaborators.forEach(id => userIds.add(id))
  }
  
  // Fetch user details for all unique IDs
  const fetchPromises = Array.from(userIds).map(userid => fetchUserDetails(userid))
  const results = await Promise.all(fetchPromises)
  console.log(`Fetched ${results.filter(r => r !== null).length} users out of ${userIds.size}`)
}
>>>>>>> d341638e

// Update the fetchUserDetails function
const fetchUserDetails = async (userid) => {
  if (!userid) return null
  if (users.value[userid]) {
    return users.value[userid] // Return cached user
  }
  
  try {
<<<<<<< HEAD
    const allTaskCollaborators = new Set()
    
    project.value.tasks.forEach(task => {
      if (task.collaborators) {
        task.collaborators.forEach(collab => allTaskCollaborators.add(parseInt(collab)))
      }
      if (task.owner_id) {
        allTaskCollaborators.add(parseInt(task.owner_id))
      }
    })

    const projectCollaborators = project.value.collaborators || []
    const projectOwnerId = parseInt(project.value.owner_id)
    
    const projectCollaboratorsSet = new Set(
      projectCollaborators.map(collab => parseInt(collab))
    )

    const newCollaborators = Array.from(allTaskCollaborators).filter(
      collabId => !projectCollaboratorsSet.has(collabId) && collabId !== projectOwnerId
    )

    console.log('All task collaborators:', Array.from(allTaskCollaborators))
    console.log('Missing project collaborators:', newCollaborators)

    if (newCollaborators.length > 0) {
      const updateResponse = await fetch(`http://localhost:5001/projects/update`, {
        method: 'PATCH',
        headers: {
          'Content-Type': 'application/json'
        },
        body: JSON.stringify({
          project_id: project.value.id,
          collaborators: [...projectCollaborators, ...newCollaborators]
        })
      })

      if (!updateResponse.ok) {
        throw new Error('Failed to sync project collaborators')
      }

      console.log('All task collaborators synced with project')
      
      project.value.collaborators = [...projectCollaborators, ...newCollaborators]
      
      await Promise.all(newCollaborators.map(id => fetchUserDetails(id)))
=======
    console.log(`Fetching user details for userid: ${userid}`)
    const response = await fetch(`http://localhost:5003/users/${userid}`)
    if (response.ok) {
      const data = await response.json()
      console.log(`User data received for ${userid}:`, data)
      const user = data.data
      if (user) {
        users.value[userid] = user
        console.log(`Cached user ${userid}:`, user)
        return user
      }
    } else {
      console.error(`Failed to fetch user ${userid}: ${response.status}`)
>>>>>>> d341638e
    }
  } catch (error) {
    console.error(`Error fetching user ${userid}:`, error)
  }
  return null
}

// Watch for modal opening to reset form
watch(showCreateModal, (newValue) => {
  if (newValue) {
    resetCreateTaskForm()
  }
})

// Initialize collaborators on mount
onMounted(async () => {
  await fetchProjectDetails()
  
  // Auto-add creator for staff when component mounts
  if (userRole.value === 'staff' && userEmail.value && userId.value) {
    selectedCollaborators.value = [{
      userid: userId.value,
      email: userEmail.value,
      isCreator: true
    }]
  }
})
</script><|MERGE_RESOLUTION|>--- conflicted
+++ resolved
@@ -165,15 +165,6 @@
             </button>
           </div>
 
-<<<<<<< HEAD
-          <!-- Create Task Modal Component -->
-          <CreateNewTask
-            :isVisible="showCreateModal"
-            :projectId="project?.id"
-            @close="handleCloseCreateTask"
-            @task-created="handleTaskCreated"
-          />
-=======
           <!-- Create Task Modal -->
           <div v-if="showCreateModal" class="popup-overlay" @click.self="handleCloseCreateTask">
             <div class="popup-container">
@@ -419,7 +410,6 @@
             <span>{{ taskErrorMessage }}</span>
             <button class="close-btn" @click="taskErrorMessage = ''">&times;</button>
           </div>
->>>>>>> d341638e
 
           <!-- Edit Project Component -->
           <EditProject
@@ -442,7 +432,6 @@
 import { getCurrentUserData } from '../../services/session.js'
 import SideNavbar from '../../components/SideNavbar.vue'
 import EditProject from '../../components/EditProject.vue'
-import CreateNewTask from '../../components/CreateNewTask.vue'
 import '../projectdetails/projectdetails.css'
 
 const route = useRoute()
@@ -453,13 +442,11 @@
 const error = ref(null)
 const showCreateModal = ref(false)
 const showEditProject = ref(false)
+const newTaskFile = ref(null)
 const showErrorPopup = ref(false)
 const errorMessage = ref('')
 const userId = ref(getCurrentUserData().userid)
 const userRole = ref(getCurrentUserData().role?.toLowerCase())
-<<<<<<< HEAD
-const users = ref({})
-=======
 const users = ref({}) // Add this with your other refs
 
 // Create Task Modal Variables
@@ -490,12 +477,12 @@
 const currentUserData = ref(getCurrentUserData())
 const userEmail = ref(currentUserData.value.email || '')
 const allUsers = ref([])
->>>>>>> d341638e
 
 onMounted(async () => {
   await fetchProjectDetails()
 })
 
+// Watch for route parameter changes to reload project details
 watch(() => route.params.id, async (newId, oldId) => {
   if (newId && newId !== oldId) {
     await fetchProjectDetails()
@@ -509,10 +496,12 @@
     
     const projectId = route.params.id
     
+    // Validate project ID
     if (!projectId || isNaN(projectId)) {
       throw new Error('Invalid project ID')
     }
     
+    // Fetch project details
     const projectResponse = await fetch(`http://localhost:5001/projects/${projectId}`)
     if (!projectResponse.ok) {
       if (projectResponse.status === 404) {
@@ -525,21 +514,26 @@
     }
     const projectData = await projectResponse.json()
     
+    // Validate project data
     if (!projectData || (!projectData.data && !projectData.proj_name)) {
       throw new Error('Invalid project data received')
     }
     
+    // Get initial project data
     project.value = {
       ...(projectData.data || projectData),
       tasks: []
     }
     
+    // Ensure required fields exist
     if (!project.value.proj_name) {
       throw new Error('Project name is missing')
     }
 
+    // Fetch all user details
     await fetchProjectUsers()
     
+    // Fetch tasks for this project
     try {
       const tasksResponse = await fetch(`http://localhost:5002/tasks/project/${projectId}`)
       const tasksData = await tasksResponse.json()
@@ -549,11 +543,6 @@
       project.value.tasks = []
     }
     
-<<<<<<< HEAD
-    await syncAllTaskCollaborators()
-    
-=======
->>>>>>> d341638e
   } catch (err) {
     error.value = err.message
   } finally {
@@ -589,24 +578,6 @@
   return tasks.filter(task => task.status === 'Completed').length
 }
 
-<<<<<<< HEAD
-// Task Creation Handlers
-const handleCloseCreateTask = () => {
-  showCreateModal.value = false
-}
-
-const handleTaskCreated = async (newTask) => {
-  console.log('Task created:', newTask)
-  
-  // Extract collaborator IDs from the created task
-  let collaboratorIds = []
-  if (newTask.collaborators) {
-    if (Array.isArray(newTask.collaborators)) {
-      collaboratorIds = newTask.collaborators.map(id => parseInt(id))
-    } else if (typeof newTask.collaborators === 'string') {
-      collaboratorIds = newTask.collaborators.split(',').map(id => parseInt(id.trim()))
-    }
-=======
 // Add this helper method
 const getUserName = (userid) => {
   if (!userid) return 'Unknown User'
@@ -822,19 +793,7 @@
     taskErrorMessage.value = error.message || 'Failed to create task'
   } finally {
     isCreatingTask.value = false
->>>>>>> d341638e
-  }
-  
-  // Update project collaborators with task collaborators
-  if (collaboratorIds.length > 0) {
-    await updateProjectCollaborators(collaboratorIds)
-  }
-  
-  // Refresh project details to show the new task and updated collaborators
-  await fetchProjectDetails()
-  
-  // Close the modal
-  showCreateModal.value = false
+  }
 }
 
 // Edit Project methods
@@ -847,60 +806,11 @@
 }
 
 const handleProjectUpdate = async (updateData) => {
+  // Refresh project details to show updated data
   await fetchProjectDetails()
   closeEditProject()
 }
 
-<<<<<<< HEAD
-// User management
-const fetchProjectUsers = async () => {
-  const userIds = new Set()
-  
-  if (project.value.owner_id) userIds.add(project.value.owner_id)
-  if (project.value.collaborators) {
-    project.value.collaborators.forEach(id => userIds.add(id))
-  }
-  
-  const fetchPromises = Array.from(userIds).map(userid => fetchUserDetails(userid))
-  const results = await Promise.all(fetchPromises)
-  console.log(`Fetched ${results.filter(r => r !== null).length} users out of ${userIds.size}`)
-}
-
-const fetchUserDetails = async (userid) => {
-  if (!userid) return null
-  if (users.value[userid]) {
-    return users.value[userid]
-  }
-  
-  try {
-    console.log(`Fetching user details for userid: ${userid}`)
-    const response = await fetch(`http://localhost:5003/users/${userid}`)
-    if (response.ok) {
-      const data = await response.json()
-      console.log(`User data received for ${userid}:`, data)
-      const user = data.data
-      if (user) {
-        users.value[userid] = user
-        console.log(`Cached user ${userid}:`, user)
-        return user
-      }
-    } else {
-      console.error(`Failed to fetch user ${userid}: ${response.status}`)
-    }
-  } catch (error) {
-    console.error(`Error fetching user ${userid}:`, error)
-  }
-  return null
-}
-
-const getUserName = (userid) => {
-  if (!userid) return 'Unknown User'
-  const user = users.value[userid]
-  return user?.name || 'Unknown User'
-}
-
-// Project collaborator management
-=======
 // Create Task Modal Methods
 const resetCreateTaskForm = () => {
   const defaultStatus = (userRole.value === 'manager' || userRole.value === 'director') ? 'Unassigned' : 'Ongoing'
@@ -944,7 +854,6 @@
 }
 
 // Add updateProjectCollaborators method
->>>>>>> d341638e
 const updateProjectCollaborators = async (taskCollaboratorIds) => {
   if (!taskCollaboratorIds || taskCollaboratorIds.length === 0) return
 
@@ -992,10 +901,6 @@
   }
 }
 
-<<<<<<< HEAD
-const syncAllTaskCollaborators = async () => {
-  if (!project.value.tasks || project.value.tasks.length === 0) return
-=======
 // Update the fetchProjectUsers function
 const fetchProjectUsers = async () => {
   const userIds = new Set()
@@ -1011,7 +916,6 @@
   const results = await Promise.all(fetchPromises)
   console.log(`Fetched ${results.filter(r => r !== null).length} users out of ${userIds.size}`)
 }
->>>>>>> d341638e
 
 // Update the fetchUserDetails function
 const fetchUserDetails = async (userid) => {
@@ -1021,54 +925,6 @@
   }
   
   try {
-<<<<<<< HEAD
-    const allTaskCollaborators = new Set()
-    
-    project.value.tasks.forEach(task => {
-      if (task.collaborators) {
-        task.collaborators.forEach(collab => allTaskCollaborators.add(parseInt(collab)))
-      }
-      if (task.owner_id) {
-        allTaskCollaborators.add(parseInt(task.owner_id))
-      }
-    })
-
-    const projectCollaborators = project.value.collaborators || []
-    const projectOwnerId = parseInt(project.value.owner_id)
-    
-    const projectCollaboratorsSet = new Set(
-      projectCollaborators.map(collab => parseInt(collab))
-    )
-
-    const newCollaborators = Array.from(allTaskCollaborators).filter(
-      collabId => !projectCollaboratorsSet.has(collabId) && collabId !== projectOwnerId
-    )
-
-    console.log('All task collaborators:', Array.from(allTaskCollaborators))
-    console.log('Missing project collaborators:', newCollaborators)
-
-    if (newCollaborators.length > 0) {
-      const updateResponse = await fetch(`http://localhost:5001/projects/update`, {
-        method: 'PATCH',
-        headers: {
-          'Content-Type': 'application/json'
-        },
-        body: JSON.stringify({
-          project_id: project.value.id,
-          collaborators: [...projectCollaborators, ...newCollaborators]
-        })
-      })
-
-      if (!updateResponse.ok) {
-        throw new Error('Failed to sync project collaborators')
-      }
-
-      console.log('All task collaborators synced with project')
-      
-      project.value.collaborators = [...projectCollaborators, ...newCollaborators]
-      
-      await Promise.all(newCollaborators.map(id => fetchUserDetails(id)))
-=======
     console.log(`Fetching user details for userid: ${userid}`)
     const response = await fetch(`http://localhost:5003/users/${userid}`)
     if (response.ok) {
@@ -1082,7 +938,6 @@
       }
     } else {
       console.error(`Failed to fetch user ${userid}: ${response.status}`)
->>>>>>> d341638e
     }
   } catch (error) {
     console.error(`Error fetching user ${userid}:`, error)
